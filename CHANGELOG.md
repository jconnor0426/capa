# Change Log

## master (unreleased)

### New Features

### Breaking Changes

### New Rules (0)

-

### Bug Fixes

### capa explorer IDA Pro plugin

### Development

### Raw diffs
- [capa v6.0.0...master](https://github.com/mandiant/capa/compare/v6.0.0...master)
- [capa-rules v6.0.0...master](https://github.com/mandiant/capa-rules/compare/v6.0.0...master)

## v6.0.0

capa v6.0 brings many bug fixes and quality improvements, including 64 rule updates and 26 new rules. We're now publishing to PyPI via [Trusted Publishing](https://blog.pypi.org/posts/2023-04-20-introducing-trusted-publishers/) and have migrated to using a `pyproject.toml` file. @Aayush-Goel-04 contributed a lot of new code across many files, so please welcome them to the project, along with @anders-v @crowface28 @dkelly2e @RonnieSalomonsen and @ejfocampo as first-time rule contributors!

For those that use capa as a library, we've introduced some limited breaking changes that better represent data types (versus less-structured data like dictionaries and strings). With the recent deprecation, we've also dropped support for Python 3.7.

### New Features
- add script to detect feature overlap between new and existing capa rules [#1451](https://github.com/mandiant/capa/issues/1451) [@Aayush-Goel-04](https://github.com/aayush-goel-04)
- extract forwarded exports from PE files #1624 @williballenthin
- extract function and API names from ELF symtab entries @yelhamer https://github.com/mandiant/capa-rules/issues/736
- use fancy box drawing characters for default output #1586 @williballenthin

### Breaking Changes
- use a class to represent Metadata (not dict) #1411 @Aayush-Goel-04 @manasghandat
- use pathlib.Path to represent file paths #1534 @Aayush-Goel-04
- Python 3.8 is now the minimum supported Python version #1578 @williballenthin
<<<<<<< HEAD
=======
- Updated file paths to use pathlib.Path for improved path handling and compatibility [#1534](https://github.com/mandiant/capa/issues/1534) [@Aayush-Goel-04](https://github.com/aayush-goel-04)
- Require a Contributor License Agreement (CLA) for PRs going forward #1642 @williballenthin
>>>>>>> c0ed9553

### New Rules (26)

- load-code/shellcode/execute-shellcode-via-windows-callback-function ervin.ocampo@mandiant.com jakub.jozwiak@mandiant.com
- nursery/execute-shellcode-via-indirect-call ronnie.salomonsen@mandiant.com
- data-manipulation/encryption/aes/encrypt-data-using-aes-mixcolumns-step @mr-tz
- linking/static/aplib/linked-against-aplib still@teamt5.org
- communication/mailslot/read-from-mailslot nick.simonian@mandiant.com
- nursery/hash-data-using-sha512managed-in-dotnet jonathanlepore@google.com
- nursery/compiled-with-exescript jonathanlepore@google.com
- nursery/check-for-sandbox-via-mac-address-ouis-in-dotnet jonathanlepore@google.com
- host-interaction/hardware/enumerate-devices-by-category @mr-tz
- host-interaction/service/continue-service @mr-tz
- host-interaction/service/pause-service @mr-tz
- persistence/exchange/act-as-exchange-transport-agent jakub.jozwiak@mandiant.com
- host-interaction/file-system/create-virtual-file-system-in-dotnet jakub.jozwiak@mandiant.com
- compiler/cx_freeze/compiled-with-cx_freeze @mr-tz jakub.jozwiak@mandiant.com
- communication/socket/create-vmci-socket jakub.jozwiak@mandiant.com
- persistence/office/act-as-excel-xll-add-in jakub.jozwiak@mandiant.com
- persistence/office/act-as-office-com-add-in jakub.jozwiak@mandiant.com
- persistence/office/act-as-word-wll-add-in jakub.jozwiak@mandiant.com
- anti-analysis/anti-debugging/debugger-evasion/hide-thread-from-debugger michael.hunhoff@mandiant.com jakub.jozwiak@mandiant.com
- host-interaction/memory/create-new-application-domain-in-dotnet jakub.jozwiak@mandiant.com
- host-interaction/gui/switch-active-desktop jakub.jozwiak@mandiant.com
- host-interaction/service/query-service-configuration @mr-tz
- anti-analysis/anti-av/patch-event-tracing-for-windows-function jakub.jozwiak@mandiant.com
- data-manipulation/encoding/xor/covertly-decode-and-write-data-to-windows-directory-using-indirect-calls dan.kelly@mandiant.com
- linking/runtime-linking/resolve-function-by-brute-ratel-badger-hash jakub.jozwiak@mandiant.com

### Bug Fixes
- extractor: add a Binary Ninja test that asserts its version #1487 @xusheng6
- extractor: update Binary Ninja stack string detection after the new constant outlining feature #1473 @xusheng6
- extractor: update vivisect Arch extraction #1334 @mr-tz
- extractor: avoid Binary Ninja exception when analyzing certain files #1441 @xusheng6 
- symtab: fix struct.unpack() format for 64-bit ELF files @yelhamer
- symtab: safeguard against ZeroDivisionError for files containing a symtab with a null entry size @yelhamer
- improve ELF strtab and needed parsing @mr-tz
- better handle exceptional cases when parsing ELF files #1458 @Aayush-Goel-04
- improved testing coverage for Binary Ninja backend #1446 @Aayush-Goel-04
- add logging and print redirect to tqdm for capa main #749 @Aayush-Goel-04
- extractor: fix binja installation path detection does not work with Python 3.11
- tests: refine the IDA test runner script #1513 @williballenthin
- output: don't leave behind traces of progress bar @williballenthin
- import-to-ida: fix bug introduced with JSON report changes in v5 #1584 @williballenthin
- main: don't show spinner when emitting debug messages #1636 @williballenthin

### capa explorer IDA Pro plugin

### Development
- update ATT&CK/MBC data for linting #1568 @mr-tz
- log time taken to analyze each function #1290 @williballenthin
- tests: make fixture available via conftest.py #1592 @williballenthin
- publish via PyPI trusted publishing #1491 @williballenthin
- migrate to pyproject.toml #1301 @williballenthin
- use [pre-commit](https://pre-commit.com/) to invoke linters #1579 @williballenthin


### Raw diffs
- [capa v5.1.0...v6.0.0](https://github.com/mandiant/capa/compare/v5.1.0...v6.0.0a1)
- [capa-rules v5.1.0...v6.0.0](https://github.com/mandiant/capa-rules/compare/v5.1.0...v6.0.0a1)

## v5.1.0
capa version 5.1.0 adds a Protocol Buffers (protobuf) format for result documents. Additionally, the [Vector35](https://vector35.com/) team contributed a new feature extractor using Binary Ninja. Other new features are a new CLI flag to override the detected operating system, functionality to read and render existing result documents, and a output color format that's easier to read.

Over 25 capa rules have been added and improved.

Thanks for all the support, especially to @xusheng6, @captainGeech42, @ggold7046, @manasghandat, @ooprathamm, @linpeiyu164, @yelhamer, @HongThatCong, @naikordian, @stevemk14ebr, @emtuls, @raymondlleong, @bkojusner, @joren485, and everyone else who submitted bugs and provided feedback!

### New Features
- add protobuf format for result documents #1219 @williballenthin @mr-tz 
- extractor: add Binary Ninja feature extractor @xusheng6
- new cli flag `--os` to override auto-detected operating system for a sample @captainGeech42
- change colour/highlight to "cyan" instead of "blue" for better readability #1384 @ggold7046
- add new format to parse output json back to capa #1396 @ooprathamm
- parse ELF symbols' names to guess OS #1403 @yelhamer

### New Rules (26)

- persistence/scheduled-tasks/schedule-task-via-at joren485
- data-manipulation/prng/generate-random-numbers-via-rtlgenrandom william.ballenthin@mandiant.com
- communication/ip/convert-ip-address-from-string @mr-tz
- data-manipulation/compression/compress-data-via-zlib-inflate-or-deflate blas.kojusner@mandiant.com
- executable/installer/dotnet/packaged-as-single-file-dotnet-application michael.hunhoff@mandiant.com
- communication/socket/create-raw-socket blas.kojusner@mandiant.com
- communication/http/reference-http-user-agent-string @mr-tz
- communication/http/get-http-content-length william.ballenthin@mandiant.com
- nursery/move-directory michael.hunhoff@mandiant.com
- nursery/get-http-request-uri william.ballenthin@mandiant.com
- nursery/create-zip-archive-in-dotnet michael.hunhoff@mandiant.com
- nursery/extract-zip-archive-in-dotnet anushka.virgaonkar@mandiant.com michael.hunhoff@mandiant.com
- data-manipulation/encryption/tea/decrypt-data-using-tea william.ballenthin@mandiant.com raymond.leong@mandiant.com
- data-manipulation/encryption/tea/encrypt-data-using-tea william.ballenthin@mandiant.com raymond.leong@mandiant.com
- data-manipulation/encryption/xtea/encrypt-data-using-xtea raymond.leong@mandiant.com
- data-manipulation/encryption/xxtea/encrypt-data-using-xxtea raymond.leong@mandiant.com
- nursery/hash-data-using-ripemd128 raymond.leong@mandiant.com
- nursery/hash-data-using-ripemd256 raymond.leong@mandiant.com
- nursery/hash-data-using-ripemd320 raymond.leong@mandiant.com
- nursery/set-web-proxy-in-dotnet michael.hunhoff@mandiant.com
- nursery/check-for-windows-sandbox-via-subdirectory echernofsky@google.com
- nursery/enumerate-pe-sections-in-dotnet @mr-tz
- nursery/destroy-software-breakpoint-capability echernofsky@google.com
- nursery/send-data-to-internet michael.hunhoff@mandiant.com
- nursery/compiled-with-cx_freeze @mr-tz
- nursery/contain-a-thread-local-storage-tls-section-in-dotnet michael.hunhoff@mandiant.com

### Bug Fixes
- extractor: interface of cache modified to prevent extracting file and global features multiple times @stevemk14ebr
- extractor: removed '.dynsym' as the library name for ELF imports #1318 @stevemk14ebr 
- extractor: fix vivisect loop detection corner case #1310 @mr-tz
- match: extend OS characteristic to match OS_ANY to all supported OSes #1324 @mike-hunhoff
- extractor: fix IDA and vivisect string and bytes features overlap and tests #1327 #1336 @xusheng6

### capa explorer IDA Pro plugin
- rule generator plugin now loads faster when jumping between functions @stevemk14ebr
- fix exception when plugin loaded in IDA hosted under idat #1341 @mike-hunhoff
- improve embedded PE detection performance and reduce FP potential #1344 @mike-hunhoff

### Raw diffs
- [capa v5.0.0...v5.1.0](https://github.com/mandiant/capa/compare/v5.0.0...v5.1.0)
- [capa-rules v5.0.0...v5.1.0](https://github.com/mandiant/capa-rules/compare/v5.0.0...v5.1.0)


## v5.0.0 (2023-02-08)
This capa version comes with major improvements and additions to better handle .NET binaries. To showcase this we've updated and added over 30 .NET rules.  

Additionally, capa now caches its rule set for better performance. The capa explorer also caches its analysis results, so that multiple IDA Pro or plugin invocations don't need to repeat the same analysis.

We have removed the SMDA backend and changed the program return codes to be positive numbers.

Other improvements to highlight include better ELF OS detection, various rendering bug fixes, and enhancements to the feature extraction. We've also added support for Python 3.11.

Thanks for all the support, especially to @jsoref, @bkojusner, @edeca, @richardweiss80, @joren485, @ryantxu1, @mwilliams31, @anushkavirgaonkar, @MalwareMechanic, @Still34, @dzbeck, @johnk3r, and everyone else who submitted bugs and provided feedback!

### New Features
- verify rule metadata format on load #1160 @mr-tz
- dotnet: emit property features #1168 @anushkavirgaonkar
- dotnet: emit API features for objects created via the newobj instruction #1186 @mike-hunhoff
- dotnet: emit API features for generic methods #1231 @mike-hunhoff
- Python 3.11 support #1192 @williballenthin
- dotnet: emit calls to/from MethodDef methods #1236 @mike-hunhoff
- dotnet: emit namespace/class features for ldvirtftn/ldftn instructions #1241 @mike-hunhoff
- dotnet: emit namespace/class features for type references #1242 @mike-hunhoff
- dotnet: extract dotnet and pe format #1187 @mr-tz
- don't render all library rule matches in vverbose output #1174 @mr-tz
- cache the rule set across invocations for better performance #1212 @williballenthin
- update ATT&CK/MBC data for linting #1297 @mr-tz

### Breaking Changes
- remove SMDA backend #1062 @williballenthin
- error return codes are now positive numbers #1269 @mr-tz

### New Rules (77)

- collection/use-dotnet-library-sharpclipboard @johnk3r
- data-manipulation/encryption/aes/use-dotnet-library-encryptdecryptutils @johnk3r
- data-manipulation/json/use-dotnet-library-newtonsoftjson @johnk3r
- data-manipulation/svg/use-dotnet-library-sharpvectors @johnk3r
- executable/resource/embed-dependencies-as-resources-using-fodycostura @johnk3r @mr-tz
- communication/ftp/send/send-file-using-ftp michael.hunhof@mandiant.com anushka.virgaonkar@mandiant.com
- nursery/extract-zip-archive anushka.virgaonkar@mandiant.com
- nursery/allocate-unmanaged-memory-in-dotnet michael.hunhoff@mandiant.com
- nursery/check-file-extension-in-dotnet michael.hunhoff@mandiant.com
- nursery/decode-data-using-base64-in-dotnet michael.hunhoff@mandiant.com
- nursery/deserialize-json-in-dotnet michael.hunhoff@mandiant.com
- nursery/find-data-using-regex-in-dotnet michael.hunhoff@mandiant.com
- nursery/generate-random-filename-in-dotnet michael.hunhoff@mandiant.com
- nursery/get-os-version-in-dotnet michael.hunhoff@mandiant.com
- nursery/load-xml-in-dotnet michael.hunhoff@mandiant.com
- nursery/manipulate-unmanaged-memory-in-dotnet michael.hunhoff@mandiant.com
- nursery/save-image-in-dotnet michael.hunhoff@mandiant.com
- nursery/send-email-in-dotnet michael.hunhoff@mandiant.com
- nursery/serialize-json-in-dotnet michael.hunhoff@mandiant.com
- nursery/set-http-user-agent-in-dotnet michael.hunhoff@mandiant.com
- nursery/compile-csharp-in-dotnet michael.hunhoff@mandiant.com
- nursery/compile-visual-basic-in-dotnet michael.hunhoff@mandiant.com
- nursery/compress-data-using-gzip-in-dotnet michael.hunhoff@mandiant.com
- nursery/execute-sqlite-statement-in-dotnet michael.hunhoff@mandiant.com
- nursery/execute-via-asynchronous-task-in-dotnet michael.hunhoff@mandiant.com
- nursery/execute-via-timer-in-dotnet michael.hunhoff@mandiant.com
- nursery/execute-wmi-query-in-dotnet michael.hunhoff@mandiant.com
- nursery/manipulate-network-credentials-in-dotnet michael.hunhoff@mandiant.com
- nursery/encrypt-data-using-aes william.ballenthin@mandiant.com Ivan Kwiatkowski (@JusticeRage)
- host-interaction/uac/bypass/bypass-uac-via-rpc david.cannings@pwc.com david@edeca.net
- nursery/check-for-vm-using-instruction-vpcext richard.weiss@mandiant.com
- nursery/get-windows-directory-from-kuser_shared_data david.cannings@pwc.com
- nursery/encrypt-data-using-openssl-dsa Ana06
- nursery/encrypt-data-using-openssl-ecdsa Ana06
- nursery/encrypt-data-using-openssl-rsa Ana06
- runtime/dotnet/execute-via-dotnet-startup-hook william.ballenthin@mandiant.com
- host-interaction/console/manipulate-console-buffer william.ballenthin@mandiant.com michael.hunhoff@mandiant.com
- nursery/access-wmi-data-in-dotnet michael.hunhoff@mandiant.com
- nursery/allocate-unmanaged-memory-via-dotnet michael.hunhoff@mandiant.com
- nursery/generate-random-bytes-in-dotnet michael.hunhoff@mandiant.com
- nursery/manipulate-console-window michael.hunhoff@mandiant.com
- nursery/obfuscated-with-koivm michael.hunhoff@mandiant.com
- nursery/implement-com-dll moritz.raabe@mandiant.com
- nursery/linked-against-libsodium @mr-tz
- compiler/nuitka/compiled-with-nuitka @williballenthin
- nursery/authenticate-data-with-md5-mac william.ballenthin@mandiant.com
- nursery/resolve-function-by-djb2-hash still@teamt5.org
- host-interaction/mutex/create-semaphore-on-linux @ramen0x3f
- host-interaction/mutex/lock-semaphore-on-linux @ramen0x3f
- host-interaction/mutex/unlock-semaphore-on-linux @ramen0x3f
- data-manipulation/hashing/sha384/hash-data-using-sha384 william.ballenthin@mandiant.com
- data-manipulation/hashing/sha512/hash-data-using-sha512 william.ballenthin@mandiant.com
- nursery/decode-data-using-url-encoding michael.hunhoff@mandiant.com
- nursery/manipulate-user-privileges michael.hunhoff@mandiant.com
- lib/get-os-version @mr-tz
- nursery/decrypt-data-using-tea william.ballenthin@mandiant.com
- nursery/encrypt-data-using-tea william.ballenthin@mandiant.com
- nursery/hash-data-using-whirlpool william.ballenthin@mandiant.com
- nursery/reference-base58-string william.ballenthin@mandiant.com
- communication/mailslot/create-mailslot william.ballenthin@mandiant.com
- executable/resource/access-dotnet-resource @mr-tz
- linking/static/linked-against-cpp-standard-library @mr-tz
- data-manipulation/compression/compress-data-using-lzo david@edeca.net david.cannings@pwc.com
- data-manipulation/compression/decompress-data-using-lzo david@edeca.net david.cannings@pwc.com
- communication/socket/tcp/create-tcp-socket-via-raw-afd-driver william.ballenthin@mandiant.com
- host-interaction/process/map-section-object william.ballenthin@mandiant.com
- lib/create-or-open-section-object william.ballenthin@mandiant.com
- load-code/dotnet/execute-dotnet-assembly-via-clr-host blas.kojusner@mandiant.com
- load-code/execute-vbscript-javascript-or-jscript-in-memory blas.kojusner@mandiant.com
- host-interaction/file-system/reference-absolute-stream-path-on-windows blas.kojusner@mandiant.com
- nursery/generate-method-via-reflection-in-dotnet michael.hunhoff@mandiant.com
- nursery/unmanaged-call-via-dynamic-pinvoke-in-dotnet michael.hunhoff@mandiant.com

### Bug Fixes
- render: convert feature attributes to aliased dictionary for vverbose #1152 @mike-hunhoff
- decouple Token dependency / extractor and features #1139 @mr-tz
- update pydantic model to guarantee type coercion #1176 @mike-hunhoff
- do not overwrite version in version.py during PyInstaller build #1169 @mr-tz
- render: fix vverbose rendering of offsets #1215 @williballenthin
- elf: better detect OS via GLIBC ABI version needed and dependencies #1221 @williballenthin
- dotnet: address unhandled exceptions with improved type checking #1230 @mike-hunhoff
- fix import-to-ida script formatting #1208 @williballenthin
- render: fix verbose rendering of scopes #1263 @williballenthin
- rules: better detect invalid rules #1282 @williballenthin
- show-features: better render strings with embedded whitespace #1267 @williballenthin
- handle vivisect bug around strings at instruction level, use min length 4 #1271 @williballenthin @mr-tz
- extractor: guard against invalid "calls from" features #1177 @mr-tz
- extractor: add format to global features #1258 @mr-tz
- extractor: discover all strings with length >= 4 #1280 @mr-tz
- extractor: don't extract byte features for strings #1293 @mr-tz

### capa explorer IDA Pro plugin
- fix: display instruction items #1154 @mr-tz
- fix: accept only plaintext pasted content #1194 @williballenthin
- fix: UnboundLocalError #1217 @williballenthin
- extractor: add support for COFF files and extern functions #1223 @mike-hunhoff
- doc: improve error messaging and documentation related to capa rule set #1249 @mike-hunhoff
- fix: assume 32-bit displacement for offsets #1250 @mike-hunhoff
- generator: refactor caching and matching #1251 @mike-hunhoff
- fix: improve exception handling to prevent IDA from locking up when errors occur #1262 @mike-hunhoff
- verify rule metadata using Pydantic #1167 @mr-tz
- extractor: make read consistent with file object behavior #1254 @mr-tz
- fix: UnboundLocalError x2 #1302 @mike-hunhoff
- cache capa results across IDA sessions #1279 @mr-tz

### Raw diffs
- [capa v4.0.1...v5.0.0](https://github.com/mandiant/capa/compare/v4.0.1...v5.0.0)
- [capa-rules v4.0.1...v5.0.0](https://github.com/mandiant/capa-rules/compare/v4.0.1...v5.0.0)


## v4.0.1 (2022-08-15)
Some rules contained invalid metadata fields that caused an error when rendering rule hits. We've updated all rules and enhanced the rule linter to catch such issues.

### New Rules (1)

- anti-analysis/obfuscation/obfuscated-with-vs-obfuscation jakub.jozwiak@mandiant.com


### Bug Fixes
- linter: use pydantic to validate rule metadata #1141 @mike-hunhoff
- build binaries using PyInstaller no longer overwrites functions in version.py #1136 @mr-tz

### Raw diffs
- [capa v4.0.0...v4.0.1](https://github.com/mandiant/capa/compare/v4.0.0...v4.0.1)
- [capa-rules v4.0.0...v4.0.1](https://github.com/mandiant/capa-rules/compare/v4.0.0...v4.0.1)

## v4.0.0 (2022-08-10)
Version 4 adds support for analyzing .NET executables. capa will autodetect .NET modules, or you can explicitly invoke the new feature extractor via `--format dotnet`. We've also extended the rule syntax for .NET features including `namespace` and `class`.

Additionally, new `instruction` scope and `operand` features enable users to create more explicit rules. These features are not backwards compatible. We removed the previously used `/x32` and `/x64` flavors of number and operand features.

We updated 49 existing rules and added 22 new rules leveraging these new features and characteristics to detect capabilities seen in .NET malware.

More breaking changes include updates to the JSON results document, freeze file format schema (now format version v2), and the internal handling of addresses.

Thanks for all the support, especially to @htnhan, @jtothej, @sara-rn, @anushkavirgaonkar, and @_re_fox!

*Deprecation warning: v4.0 will be the last capa version to support the SMDA backend.*

### New Features

 - add new scope "instruction" for matching mnemonics and operands #767 @williballenthin
 - add new feature "operand[{0, 1, 2}].number" for matching instruction operand immediate values #767 @williballenthin
 - add new feature "operand[{0, 1, 2}].offset" for matching instruction operand offsets #767 @williballenthin
 - extract additional offset/number features in certain circumstances #320 @williballenthin
 - add detection and basic feature extraction for dotnet #987 @mr-tz, @mike-hunhoff, @williballenthin
 - add file string extraction for dotnet files #1012 @mike-hunhoff
 - add file function-name extraction for dotnet files #1015 @mike-hunhoff
 - add unmanaged call characteristic for dotnet files #1023 @mike-hunhoff
 - add mixed mode characteristic feature extraction for dotnet files #1024 @mike-hunhoff
 - emit class and namespace features for dotnet files #1030 @mike-hunhoff
 - render: support Addresses that aren't simple integers, like .NET token+offset #981 @williballenthin
 - document rule tags and branches #1006 @williballenthin, @mr-tz

### Breaking Changes

  - instruction scope and operand feature are new and are not backwards compatible with older versions of capa
  - Python 3.7 is now the minimum supported Python version #866 @williballenthin
  - remove /x32 and /x64 flavors of number and operand features #932 @williballenthin
  - the tool now accepts multiple paths to rules, and JSON doc updated accordingly @williballenthin
  - extractors must use handles to identify functions/basic blocks/instructions #981 @williballenthin
  - the freeze file format schema was updated, including format version bump to v2 #986 @williballenthin

Deprecation notice: as described in [#937](https://github.com/mandiant/capa/issues/937), we plan to remove the SMDA backend for v5. If you rely on this backend, please reach out so we can discuss extending the support for SMDA or transitioning your workflow to use vivisect.

### New Rules (30)

- data-manipulation/encryption/aes/manually-build-aes-constants huynh.t.nhan@gmail.com
- nursery/get-process-image-filename michael.hunhoff@mandiant.com
- compiler/v/compiled-with-v jakub.jozwiak@mandiant.com
- compiler/zig/compiled-with-zig jakub.jozwiak@mandiant.com
- anti-analysis/packer/huan/packed-with-huan jakub.jozwiak@mandiant.com
- internal/limitation/file/internal-dotnet-file-limitation william.ballenthin@mandiant.com
- nursery/get-os-information-via-kuser_shared_data @mr-tz
- load-code/pe/resolve-function-by-parsing-PE-exports @sara-rn
- anti-analysis/packer/huan/packed-with-huan jakub.jozwiak@mandiant.com
- nursery/execute-dotnet-assembly anushka.virgaonkar@mandiant.com
- nursery/invoke-dotnet-assembly-method anushka.virgaonkar@mandiant.com
- collection/screenshot/capture-screenshot-via-keybd-event @_re_fox
- collection/browser/gather-chrome-based-browser-login-information @_re_fox
- nursery/power-down-monitor michael.hunhoff@mandiant.com
- nursery/hash-data-using-aphash @_re_fox
- nursery/hash-data-using-jshash @_re_fox
- host-interaction/file-system/files/list/enumerate-files-on-windows moritz.raabe@mandiant.com anushka.virgaonkar@mandiant.com
- nursery/check-clipboard-data anushka.virgaonkar@mandiant.com
- nursery/clear-clipboard-data anushka.virgaonkar@mandiant.com
- nursery/compile-dotnet-assembly anushka.virgaonkar@mandiant.com
- nursery/create-process-via-wmi anushka.virgaonkar@mandiant.com
- nursery/display-service-notification-message-box anushka.virgaonkar@mandiant.com
- nursery/find-process-by-name anushka.virgaonkar@mandiant.com
- nursery/generate-random-numbers-in-dotnet anushka.virgaonkar@mandiant.com
- nursery/send-keystrokes anushka.virgaonkar@mandiant.com
- nursery/send-request-in-dotnet anushka.virgaonakr@mandiant.com
- nursery/terminate-process-by-name-in-dotnet anushka.virgaonkar@mandiant.com
- nursery/hash-data-using-rshash @_re_fox
- persistence/authentication-process/act-as-credential-manager-dll jakub.jozwiak@mandiant.com
- persistence/authentication-process/act-as-password-filter-dll jakub.jozwiak@mandiant.com

### Bug Fixes
- improve handling _ prefix compile/link artifact #924 @mike-hunhoff
- better detect OS in ELF samples #988 @williballenthin
- display number feature zero in vverbose #1097 @mike-hunhoff

### capa explorer IDA Pro plugin
- improve file format extraction #918 @mike-hunhoff
- remove decorators added by IDA to ELF imports #919 @mike-hunhoff
- bug fixes for Address abstraction #1091 @mike-hunhoff

### Development

### Raw diffs
- [capa v3.2.0...v4.0.0](https://github.com/mandiant/capa/compare/v3.2.0...master)
- [capa-rules v3.2.0...v4.0.0](https://github.com/mandiant/capa-rules/compare/v3.2.0...master)

## v3.2.1 (2022-06-06)
This out-of-band release bumps the SMDA dependency version to enable installation on Python 3.10.

### Bug Fixes

- update SMDA dependency @mike-hunhoff #922

### Raw diffs
- [capa v3.2.0...v3.2.1](https://github.com/mandiant/capa/compare/v3.2.0...v3.2.1)
- [capa-rules v3.2.0...v3.2.1](https://github.com/mandiant/capa-rules/compare/v3.2.0...v3.2.1)

## v3.2.0 (2022-03-03)
This release adds a new characteristic `characteristic: call $+5` enabling users to create more explicit rules. The linter now also validates ATT&CK and MBC categories. Additionally, many dependencies, including the vivisect backend, have been updated.

One rule has been added and many more have been improved.

Thanks for all the support, especially to @kn0wl3dge and first time contributor @uckelman-sf!

### New Features

- linter: validate ATT&CK/MBC categories and IDs #103 @kn0wl3dge
- extractor: add characteristic "call $+5" feature #366 @kn0wl3dge

### New Rules (1)

- anti-analysis/obfuscation/obfuscated-with-advobfuscator jakub.jozwiak@mandiant.com

### Bug Fixes

- remove typing package as a requirement for Python 3.7+ compatibility #901 @uckelman-sf
- elf: fix OS detection for Linux kernel modules #867 @williballenthin

### Raw diffs
- [capa v3.1.0...v3.2.0](https://github.com/mandiant/capa/compare/v3.1.0...v3.2.0)
- [capa-rules v3.1.0...v3.2.0](https://github.com/mandiant/capa-rules/compare/v3.1.0...v3.2.0)

## v3.1.0 (2022-01-10)
This release improves the performance of capa while also adding 23 new rules and many code quality enhancements. We profiled capa's CPU usage and optimized the way that it matches rules, such as by short circuiting when appropriate. According to our testing, the matching phase is approximately 66% faster than v3.0.3! We also added support for Python 3.10, aarch64 builds, and additional MAEC metadata in the rule headers.
  
This release adds 23 new rules, including nine by Jakub Jozwiak of Mandiant. @ryantxu1 and @dzbeck updated the ATT&CK and MBC mappings for many rules. Thank you!
  
And as always, welcome first time contributors!

  - @kn0wl3dge
  - @jtothej
  - @cl30
  

### New Features

- engine: short circuit logic nodes for better performance #824 @williballenthin
- engine: add optimizer the order faster nodes first #829 @williballenthin
- engine: optimize rule evaluation by skipping rules that can't match #830 @williballenthin
- support python 3.10 #816 @williballenthin
- support aarch64 #683 @williballenthin
- rules: support maec/malware-family meta #841 @mr-tz
- engine: better type annotations/exhaustiveness checking #839 @cl30

### Breaking Changes: None

### New Rules (23)

- nursery/delete-windows-backup-catalog michael.hunhoff@mandiant.com
- nursery/disable-automatic-windows-recovery-features michael.hunhoff@mandiant.com
- nursery/capture-webcam-video @johnk3r
- nursery/create-registry-key-via-stdregprov michael.hunhoff@mandiant.com
- nursery/delete-registry-key-via-stdregprov michael.hunhoff@mandiant.com
- nursery/delete-registry-value-via-stdregprov michael.hunhoff@mandiant.com
- nursery/query-or-enumerate-registry-key-via-stdregprov michael.hunhoff@mandiant.com
- nursery/query-or-enumerate-registry-value-via-stdregprov michael.hunhoff@mandiant.com
- nursery/set-registry-value-via-stdregprov michael.hunhoff@mandiant.com
- data-manipulation/compression/decompress-data-using-ucl jakub.jozwiak@mandiant.com
- linking/static/wolfcrypt/linked-against-wolfcrypt jakub.jozwiak@mandiant.com
- linking/static/wolfssl/linked-against-wolfssl jakub.jozwiak@mandiant.com
- anti-analysis/packer/pespin/packed-with-pespin jakub.jozwiak@mandiant.com
- load-code/shellcode/execute-shellcode-via-windows-fibers jakub.jozwiak@mandiant.com
- load-code/shellcode/execute-shellcode-via-enumuilanguages jakub.jozwiak@mandiant.com
- anti-analysis/packer/themida/packed-with-themida william.ballenthin@mandiant.com
- load-code/shellcode/execute-shellcode-via-createthreadpoolwait jakub.jozwiak@mandiant.com
- host-interaction/process/inject/inject-shellcode-using-a-file-mapping-object jakub.jozwiak@mandiant.com
- load-code/shellcode/execute-shellcode-via-copyfile2 jakub.jozwiak@mandiant.com
- malware-family/plugx/match-known-plugx-module still@teamt5.org

### Rule Changes

  - update ATT&CK mappings by @ryantxu1
  - update ATT&CK and MBC mappings by @dzbeck
  - aplib detection by @cdong1012
  - golang runtime detection by @stevemk14eber

### Bug Fixes

- fix circular import error #825 @williballenthin
- fix smda negative number extraction #430 @kn0wl3dge

### capa explorer IDA Pro plugin

- pin supported versions to >= 7.4 and < 8.0 #849 @mike-hunhoff

### Development

- add profiling infrastructure #828 @williballenthin
- linter: detect shellcode extension #820 @mr-tz
- show features script: add backend flag #430 @kn0wl3dge

### Raw diffs
- [capa v3.0.3...v3.1.0](https://github.com/mandiant/capa/compare/v3.0.3...v3.1.0)
- [capa-rules v3.0.3...v3.1.0](https://github.com/mandiant/capa-rules/compare/v3.0.3...v3.1.0)


## v3.0.3 (2021-10-27)

This is primarily a rule maintenance release:
  - eight new rules, including all relevant techniques from [ATT&CK v10](https://medium.com/mitre-attack/introducing-attack-v10-7743870b37e3), and
  - two rules removed, due to the prevalence of false positives

We've also tweaked the status codes returned by capa.exe to be more specific and added a bit more metadata to the JSON output format.
 
As always, welcome first time contributors!
  - still@teamt5.org
  - zander.work@mandiant.com
                                                                                                     

### New Features

- show in which function a BB match is #130 @williballenthin
- main: exit with unique error codes when bailing #802 @williballenthin

### New Rules (8)

- nursery/resolve-function-by-fnv-1a-hash still@teamt5.org
- data-manipulation/encryption/encrypt-data-using-memfrob-from-glibc zander.work@mandiant.com
- collection/group-policy/discover-group-policy-via-gpresult william.ballenthin@mandiant.com
- host-interaction/bootloader/manipulate-safe-mode-programs william.ballenthin@mandiant.com
- nursery/enable-safe-mode-boot william.ballenthin@mandiant.com
- persistence/iis/persist-via-iis-module william.ballenthin@mandiant.com
- persistence/iis/persist-via-isapi-extension william.ballenthin@mandiant.com
- targeting/language/identify-system-language-via-api william.ballenthin@mandiant.com

## Removed rules (2)
- load-code/pe/parse-pe-exports: too many false positives in unrelated structure accesses
- anti-analysis/anti-vm/vm-detection/execute-anti-vm-instructions: too many false positives in junk code

### Bug Fixes

- update references from FireEye to Mandiant

### Raw diffs
- [capa v3.0.2...v3.0.3](https://github.com/fireeye/capa/compare/v3.0.2...v3.0.3)
- [capa-rules v3.0.2...v3.0.3](https://github.com/fireeye/capa-rules/compare/v3.0.2...v3.0.3)
  
## v3.0.2 (2021-09-28)
  
This release fixes an issue with the standalone executables built with PyInstaller when running capa against ELF files.

### Bug Fixes

- fix bug in PyInstaller config preventing ELF analysis #795 @mr-tz

### Raw diffs
- [capa v3.0.1...v3.0.2](https://github.com/fireeye/capa/compare/v3.0.1...v3.0.2)
- [capa-rules v3.0.1...v3.0.2](https://github.com/fireeye/capa-rules/compare/v3.0.1...v3.0.2)

## v3.0.1 (2021-09-27)

This version updates the version of vivisect used by capa. Users will experience fewer bugs and find improved analysis results.

Thanks to the community for highlighting issues and analysis misses. Your feedback is crucial to further improve capa.

### Bug Fixes

- fix many underlying bugs in vivisect analysis and update to version v1.0.5 #786 @williballenthin

### Raw diffs
- [capa v3.0.0...v3.0.1](https://github.com/fireeye/capa/compare/v3.0.0...v3.0.1)
- [capa-rules v3.0.0...v3.0.1](https://github.com/fireeye/capa-rules/compare/v3.0.0...v3.0.1)

## v3.0.0 (2021-09-15)

We are excited to announce version 3.0! :tada:

capa 3.0:
- adds support for ELF files targeting Linux thanks to [Intezer](https://www.intezer.com/)
- adds new features to specify OS, CPU architecture, and file format
- fixes a few bugs that may have led to false negatives (missed capabilities) in older versions
- adds 80 new rules, including 36 describing techniques for Linux

A huge thanks to everyone who submitted issues, provided feedback, and contributed code and rules.
Special acknowledgement to @Adir-Shemesh and @TcM1911 of [Intezer](https://www.intezer.com/) for contributing the code to enable ELF support.
Also, welcome first time contributors:
  - @jaredscottwilson
  - @cdong1012
  - @jlepore-fe 

### New Features

- all: add support for ELF files #700 @Adir-Shemesh @TcM1911
- rule format: add feature `format: ` for file format, like `format: pe` #723 @williballenthin
- rule format: add feature `arch: ` for architecture, like `arch: amd64` #723 @williballenthin
- rule format: add feature `os: ` for operating system, like `os: windows` #723 @williballenthin
- rule format: add feature `substring: ` for verbatim strings with leading/trailing wildcards #737 @williballenthin
- scripts: add `profile-memory.py` for profiling memory usage #736 @williballenthin
- main: add light weight ELF file feature extractor to detect file limitations #770 @mr-tz

### Breaking Changes

- rules using `format`, `arch`, `os`, or `substring` features cannot be used by capa versions prior to v3
- legacy term `arch` (i.e., "x32") is now called `bitness` @williballenthin
- freeze format gains new section for "global" features #759 @williballenthin

### New Rules (80)

- collection/webcam/capture-webcam-image @johnk3r
- nursery/list-drag-and-drop-files michael.hunhoff@mandiant.com
- nursery/monitor-clipboard-content michael.hunhoff@mandiant.com
- nursery/monitor-local-ipv4-address-changes michael.hunhoff@mandiant.com
- nursery/load-windows-common-language-runtime michael.hunhoff@mandiant.com
- nursery/resize-volume-shadow-copy-storage michael.hunhoff@mandiant.com
- nursery/add-user-account-group michael.hunhoff@mandiant.com
- nursery/add-user-account-to-group michael.hunhoff@mandiant.com
- nursery/add-user-account michael.hunhoff@mandiant.com
- nursery/change-user-account-password michael.hunhoff@mandiant.com
- nursery/delete-user-account-from-group michael.hunhoff@mandiant.com
- nursery/delete-user-account-group michael.hunhoff@mandiant.com
- nursery/delete-user-account michael.hunhoff@mandiant.com
- nursery/list-domain-servers michael.hunhoff@mandiant.com
- nursery/list-groups-for-user-account michael.hunhoff@mandiant.com
- nursery/list-user-account-groups michael.hunhoff@mandiant.com
- nursery/list-user-accounts-for-group michael.hunhoff@mandiant.com
- nursery/list-user-accounts michael.hunhoff@mandiant.com
- nursery/parse-url michael.hunhoff@mandiant.com
- nursery/register-raw-input-devices michael.hunhoff@mandiant.com
- anti-analysis/packer/gopacker/packed-with-gopacker jared.wilson@mandiant.com
- host-interaction/driver/create-device-object @mr-tz
- host-interaction/process/create/execute-command @mr-tz
- data-manipulation/encryption/create-new-key-via-cryptacquirecontext chuong.dong@mandiant.com
- host-interaction/log/clfs/append-data-to-clfs-log-container blaine.stancill@mandiant.com
- host-interaction/log/clfs/read-data-from-clfs-log-container blaine.stancill@mandiant.com
- data-manipulation/encryption/hc-128/encrypt-data-using-hc-128-via-wolfssl blaine.stancill@mandiant.com
- c2/shell/create-unix-reverse-shell joakim@intezer.com
- c2/shell/execute-shell-command-received-from-socket joakim@intezer.com
- collection/get-current-user joakim@intezer.com
- host-interaction/file-system/change-file-permission joakim@intezer.com
- host-interaction/hardware/memory/get-memory-information joakim@intezer.com
- host-interaction/mutex/lock-file joakim@intezer.com
- host-interaction/os/version/get-kernel-version joakim@intezer.com
- host-interaction/os/version/get-linux-distribution joakim@intezer.com
- host-interaction/process/terminate/terminate-process-via-kill joakim@intezer.com
- lib/duplicate-stdin-and-stdout joakim@intezer.com
- nursery/capture-network-configuration-via-ifconfig joakim@intezeer.com
- nursery/collect-ssh-keys joakim@intezer.com
- nursery/enumerate-processes-via-procfs joakim@intezer.com
- nursery/interact-with-iptables joakim@intezer.com
- persistence/persist-via-desktop-autostart joakim@intezer.com
- persistence/persist-via-shell-profile-or-rc-file joakim@intezer.com
- persistence/service/persist-via-rc-script joakim@intezer.com
- collection/get-current-user-on-linux joakim@intezer.com
- collection/network/get-mac-address-on-windows moritz.raabe@mandiant.com
- host-interaction/file-system/read/read-file-on-linux moritz.raabe@mandiant.com joakim@intezer.com
- host-interaction/file-system/read/read-file-on-windows moritz.raabe@mandiant.com
- host-interaction/file-system/write/write-file-on-windows william.ballenthin@mandiant.com
- host-interaction/os/info/get-system-information-on-windows moritz.raabe@mandiant.com joakim@intezer.com
- host-interaction/process/create/create-process-on-windows moritz.raabe@mandiant.com
- linking/runtime-linking/link-function-at-runtime-on-windows moritz.raabe@mandiant.com
- nursery/create-process-on-linux joakim@intezer.com
- nursery/enumerate-files-on-linux william.ballenthin@mandiant.com
- nursery/get-mac-address-on-linux joakim@intezer.com
- nursery/get-system-information-on-linux joakim@intezer.com
- nursery/link-function-at-runtime-on-linux joakim@intezer.com
- nursery/write-file-on-linux joakim@intezer.com
- communication/socket/tcp/send/obtain-transmitpackets-callback-function-via-wsaioctl jonathan.lepore@mandiant.com
- nursery/linked-against-cpp-http-library @mr-tz
- nursery/linked-against-cpp-json-library @mr-tz

### Bug Fixes

- main: fix `KeyError: 0` when reporting results @williballehtin #703
- main: fix potential false negatives due to namespaces across scopes @williballenthin #721
- linter: suppress some warnings about imports from ntdll/ntoskrnl @williballenthin #743
- linter: suppress some warnings about missing examples in the nursery @williballenthin #747

### capa explorer IDA Pro plugin

- explorer: add additional filter logic when displaying matches by function #686 @mike-hunhoff
- explorer: remove duplicate check when saving file #687 @mike-hunhoff
- explorer: update IDA extractor to use non-canon mnemonics #688 @mike-hunhoff
- explorer: allow user to add specified number of bytes when adding a Bytes feature in the Rule Generator #689 @mike-hunhoff
- explorer: enforce max column width Features and Editor panes #691 @mike-hunhoff
- explorer: add option to limit features to currently selected disassembly address #692 @mike-hunhoff
- explorer: update support documentation and runtime checks #741 @mike-hunhoff
- explorer: small performance boost to rule generator search functionality #742 @mike-hunhoff
- explorer: add support for arch, os, and format features #758 @mike-hunhoff
- explorer: improve parsing algorithm for rule generator feature editor #768 @mike-hunhoff

### Development

### Raw diffs
- [capa v2.0.0...v3.0.0](https://github.com/mandiant/capa/compare/v2.0.0...v3.0.0)
- [capa-rules v2.0.0...v3.0.0](https://github.com/mandiant/capa-rules/compare/v2.0.0...v3.0.0)


## v2.0.0 (2021-07-19)

We are excited to announce version 2.0! :tada:
capa 2.0:
- enables anyone to contribute rules more easily
- is the first Python 3 ONLY version
- provides more concise and relevant result via identification of library functions using FLIRT
  ![capa v2.0 results ignoring library code functions](doc/img/changelog/flirt-ignore.png)
- includes many features and enhancements for the capa explorer IDA plugin
- adds 93 new rules, including all new techniques introduced in MITRE ATT&CK v9

A huge thanks to everyone who submitted issues, provided feedback, and contributed code and rules. Many colleagues across dozens of organizations have volunteered their experience to improve this tool! :heart:


### New Features

- rules: update ATT&CK and MBC mappings https://github.com/mandiant/capa-rules/pull/317 @williballenthin
- main: use FLIRT signatures to identify and ignore library code #446 @williballenthin
- tests: update test cases and caching #545 @mr-tz
- scripts: capa2yara.py convert capa rules to YARA rules #561 @ruppde
- rule: add file-scope feature (`function-name`) for recognized library functions #567 @williballenthin
- main: auto detect shellcode based on file extension #516 @mr-tz
- main: more detailed progress bar output when matching functions #562 @mr-tz
- main: detect file limitations without doing code analysis for better performance #583 @williballenthin
- show-features: don't show features from library functions #569 @williballenthin
- linter: summarize results at the end #571 @williballenthin
- linter: check for `or` with always true child statement, e.g. `optional`, colors #348 @mr-tz

### Breaking Changes

- py3: drop Python 2 support #480 @Ana06
- meta: added `library_functions` field, `feature_counts.functions` does not include library functions any more #562 @mr-tz
- json: results document now contains parsed ATT&CK and MBC fields instead of canonical representation #526 @mr-tz
- json: record all matching strings for regex #159 @williballenthin
- main: implement file limitations via rules not code #390 @williballenthin
- json: correctly render negative offsets #619 @williballenthin
- library: remove logic from `__init__.py` throughout #622 @williballenthin

### New Rules (93)

- anti-analysis/packer/amber/packed-with-amber @gormaniac
- collection/file-managers/gather-3d-ftp-information @re-fox
- collection/file-managers/gather-alftp-information @re-fox
- collection/file-managers/gather-bitkinex-information @re-fox
- collection/file-managers/gather-blazeftp-information @re-fox
- collection/file-managers/gather-bulletproof-ftp-information @re-fox
- collection/file-managers/gather-classicftp-information @re-fox
- collection/file-managers/gather-coreftp-information @re-fox
- collection/file-managers/gather-cuteftp-information @re-fox
- collection/file-managers/gather-cyberduck-information @re-fox
- collection/file-managers/gather-direct-ftp-information @re-fox
- collection/file-managers/gather-directory-opus-information @re-fox
- collection/file-managers/gather-expandrive-information @re-fox
- collection/file-managers/gather-faststone-browser-information @re-fox
- collection/file-managers/gather-fasttrack-ftp-information @re-fox
- collection/file-managers/gather-ffftp-information @re-fox
- collection/file-managers/gather-filezilla-information @re-fox
- collection/file-managers/gather-flashfxp-information @re-fox
- collection/file-managers/gather-fling-ftp-information @re-fox
- collection/file-managers/gather-freshftp-information @re-fox
- collection/file-managers/gather-frigate3-information @re-fox
- collection/file-managers/gather-ftp-commander-information @re-fox
- collection/file-managers/gather-ftp-explorer-information @re-fox
- collection/file-managers/gather-ftp-voyager-information @re-fox
- collection/file-managers/gather-ftpgetter-information @re-fox
- collection/file-managers/gather-ftpinfo-information @re-fox
- collection/file-managers/gather-ftpnow-information @re-fox
- collection/file-managers/gather-ftprush-information @re-fox
- collection/file-managers/gather-ftpshell-information @re-fox
- collection/file-managers/gather-global-downloader-information @re-fox
- collection/file-managers/gather-goftp-information @re-fox
- collection/file-managers/gather-leapftp-information @re-fox
- collection/file-managers/gather-netdrive-information @re-fox
- collection/file-managers/gather-nexusfile-information @re-fox
- collection/file-managers/gather-nova-ftp-information @re-fox
- collection/file-managers/gather-robo-ftp-information @re-fox
- collection/file-managers/gather-securefx-information @re-fox
- collection/file-managers/gather-smart-ftp-information @re-fox
- collection/file-managers/gather-softx-ftp-information @re-fox
- collection/file-managers/gather-southriver-webdrive-information @re-fox
- collection/file-managers/gather-staff-ftp-information @re-fox
- collection/file-managers/gather-total-commander-information @re-fox
- collection/file-managers/gather-turbo-ftp-information @re-fox
- collection/file-managers/gather-ultrafxp-information @re-fox
- collection/file-managers/gather-winscp-information @re-fox
- collection/file-managers/gather-winzip-information @re-fox
- collection/file-managers/gather-wise-ftp-information @re-fox
- collection/file-managers/gather-ws-ftp-information @re-fox
- collection/file-managers/gather-xftp-information @re-fox
- data-manipulation/compression/decompress-data-using-aplib @r3c0nst @mr-tz
- host-interaction/bootloader/disable-code-signing @williballenthin
- host-interaction/bootloader/manipulate-boot-configuration @williballenthin
- host-interaction/driver/disable-driver-code-integrity @williballenthin
- host-interaction/file-system/bypass-mark-of-the-web @williballenthin
- host-interaction/network/domain/get-domain-information @recvfrom
- host-interaction/session/get-logon-sessions @recvfrom
- linking/runtime-linking/resolve-function-by-fin8-fasthash @r3c0nst @mr-tz
- nursery/build-docker-image @williballenthin
- nursery/create-container @williballenthin
- nursery/encrypt-data-using-fakem-cipher @mike-hunhoff
- nursery/list-containers @williballenthin
- nursery/run-in-container @williballenthin
- persistence/registry/appinitdlls/disable-appinit_dlls-code-signature-enforcement @williballenthin
- collection/password-manager/steal-keepass-passwords-using-keefarce @Ana06
- host-interaction/network/connectivity/check-internet-connectivity-via-wininet matthew.williams@mandiant.com michael.hunhoff@mandiant.com
- nursery/create-bits-job @mr-tz
- nursery/execute-syscall-instruction @kulinacs @mr-tz
- nursery/connect-to-wmi-namespace-via-wbemlocator michael.hunhoff@mandiant.com
- anti-analysis/obfuscation/obfuscated-with-callobfuscator johnk3r
- executable/installer/inno-setup/packaged-as-an-inno-setup-installer awillia2@cisco.com
- data-manipulation/hashing/djb2/hash-data-using-djb2 awillia2@cisco.com
- data-manipulation/encoding/base64/decode-data-using-base64-via-dword-translation-table gilbert.elliot@mandiant.com
- nursery/list-tcp-connections-and-listeners michael.hunhoff@mandiant.com
- nursery/list-udp-connections-and-listeners michael.hunhoff@mandiant.com
- nursery/log-keystrokes-via-raw-input-data michael.hunhoff@mandiant.com
- nursery/register-http-server-url michael.hunhoff@mandiant.com
- internal/limitation/file/internal-autoit-file-limitation.yml william.ballenthin@mandiant.com
- internal/limitation/file/internal-dotnet-file-limitation.yml william.ballenthin@mandiant.com
- internal/limitation/file/internal-installer-file-limitation.yml william.ballenthin@mandiant.com
- internal/limitation/file/internal-packer-file-limitation.yml william.ballenthin@mandiant.com
- host-interaction/network/domain/enumerate-domain-computers-via-ldap awillia2@cisco.com
- host-interaction/network/domain/get-domain-controller-name awillia2@cisco.com
- internal/limitation/file/internal-visual-basic-file-limitation @mr-tz
- data-manipulation/hashing/md5/hash-data-with-md5 moritz.raabe@mandiant.com
- compiler/autohotkey/compiled-with-autohotkey awillia2@cisco.com
- internal/limitation/file/internal-autohotkey-file-limitation @mr-tz
- host-interaction/process/dump/create-process-memory-minidump michael.hunhoff@mandiant.com
- nursery/get-storage-device-properties michael.hunhoff@mandiant.com
- nursery/execute-shell-command-via-windows-remote-management michael.hunhoff@mandiant.com
- nursery/get-token-privileges michael.hunhoff@mandiant.com
- nursery/prompt-user-for-credentials michael.hunhoff@mandiant.com
- nursery/spoof-parent-pid michael.hunhoff@mandiant.com

### Bug Fixes

- build: use Python 3.8 for PyInstaller to support consistently running across multiple operating systems including Windows 7 #505 @mr-tz
- main: correctly match BB-scope matches at file scope #605 @williballenthin
- main: do not process non-PE files even when --format explicitly provided #664 @mr-tz

### capa explorer IDA Pro plugin
- explorer: IDA 7.6 support #497 @williballenthin
- explorer: explain how to install IDA 7.6 patch to enable the plugin #528 @williballenthin
- explorer: document IDA 7.6sp1 as alternative to the patch #536 @Ana06
- explorer: add support for function-name feature #618 @mike-hunhoff
- explorer: circular import workaround #654 @mike-hunhoff
- explorer: add argument to control whether to automatically analyze when running capa explorer #548 @Ana06
- explorer: extract API features via function names recognized by IDA/FLIRT #661 @mr-tz

### Development

- ci: add capa release link to capa-rules tag #517 @Ana06
- ci, changelog: update `New Rules` section in CHANGELOG automatically https://github.com/mandiant/capa-rules/pull/374 #549 #604 @Ana06
- ci, changelog: support multiple author in sync GH https://github.com/mandiant/capa-rules/pull/378 @Ana06
- ci, lint: check statements for single child statements #563 @mr-tz
- ci: reject PRs without CHANGELOG update to ensure CHANGELOG is kept up-to-date #584 @Ana06
- ci: test that scripts run #660 @mr-tz

### Raw diffs

<!-- The diff uses v1.6.1 because master doesn't include v1.6.2 and v1.6.3 -->
- [capa v1.6.1...v2.0.0](https://github.com/mandiant/capa/compare/v1.6.1...v2.0.0)
- [capa-rules v1.6.1...v2.0.0](https://github.com/mandiant/capa-rules/compare/v1.6.1...v2.0.0)


## v1.6.3 (2021-04-29)

This release adds IDA 7.6 support to capa.

### Changes

- IDA 7.6 support @williballenthin @Ana06

### Raw diffs

  - [capa v1.6.2...v1.6.3](https://github.com/mandiant/capa/compare/v1.6.2...v1.6.3)


## v1.6.2 (2021-04-13)

This release backports a fix to capa 1.6: The Windows binary was built with Python 3.9 which doesn't support Windows 7.

### Bug Fixes

- build: use Python 3.8 for PyInstaller to support consistently running across multiple operating systems including Windows 7 @mr-tz @Ana06

### Raw diffs

  - [capa v1.6.1...v1.6.2](https://github.com/mandiant/capa/compare/v1.6.1...v1.6.2)


## v1.6.1 (2021-04-07)

This release includes several bug fixes, such as a vivisect issue that prevented capa from working on Windows with Python 3. It also adds 17 new rules and a bunch of improvements in the rules and IDA rule generator. We appreciate everyone who opened issues, provided feedback, and contributed code and rules.

### Upcoming changes

**This is the very last capa release that supports Python 2.** The next release will be v2.0 and will have breaking changes, including the removal of Python 2 support.

### New features

- explorer: add support for multi-line tab and SHIFT + Tab #474 @mike-hunhoff

![multi-line tab in rule generator](doc/img/changelog/tab.gif)

### New Rules (17)

- encrypt data using RC4 with custom key via WinAPI @MalwareMechanic
- encrypt data using Curve25519 @dandonov
- packaged as an IExpress self-extracting archive @recvfrom
- create registry key via offline registry library @johnk3r
- open registry key via offline registry library @johnk3r
- query registry key via offline registry library @johnk3r
- set registry key via offline registry library @johnk3r
- delete registry key via offline registry library @johnk3r
- enumerate PE sections @Ana06
- inject DLL reflectively @Ana06
- inspect section memory permissions @Ana06
- parse PE exports @Ana06
- rebuild import table @Ana06
- compare security identifiers @mike-hunhoff
- get user security identifier @mike-hunhoff
- listen for remote procedure calls @mike-hunhoff
- query remote server for available data @mike-hunhoff

### Bug Fixes

- vivisect: update to v1.0.1 which includes bug fix for #459 (capa failed in Windows with Python 3 and vivisect) #512 @williballenthin
- explorer: fix initialize rules directory #464 @mike-hunhoff
- explorer: support subscope rules #493 @mike-hunhoff
- explorer: add checks to validate matched data when searching #500 @mike-hunhoff
- features, explorer: add support for string features with special characters e.g. '\n' #468 @mike-hunhoff

### Changes

- vivisect: raises `IncompatibleVivVersion` instead of `UnicodeDecodeError` when using incompatible Python 2 `.viv` files with Python3 #479 @Ana06
- explorer: improve settings modification #465 @mike-hunhoff
- rules: improvements @mr-tz, @re-fox, @mike-hunhoff
- rules, lint: enforce string with double quotes formatting in rules #468 @mike-hunhoff
- lint: ensure LF end of line #485 #486 @mr-tz
- setup: pin dependencies #513 #504 @Ana06 @mr-tz

### Development

- ci: test on Windows, Ubuntu, macOS across Python versions #470 @mr-tz @Ana06
- ci: pin OS versions #491 @williballenthin
- ci: tag capa-rules on release #476 @Ana06
- doc: document release process #476 @Ana06
- doc: Improve README badges #477 #478 @ana06 @mr-tz
- doc: update capa explorer documentation #503 @mike-hunhoff
- doc: add PR template #495 @mr-tz
- changelog: document incompatibility of viv files #475 @Ana06
- rule loading: ignore files starting with .git #492 @mr-tz

### Raw diffs

  - [capa v1.6.0...v1.6.1](https://github.com/mandiant/capa/compare/v1.6.0...v1.6.1)
  - [capa-rules v1.6.0...v1.6.1](https://github.com/mandiant/capa-rules/compare/v1.6.0...v1.6.1)


## v1.6.0 (2021-03-09)

This release adds the capa explorer rule generator plugin for IDA Pro, vivisect support for Python 3 and 12 new rules. We appreciate everyone who opened issues, provided feedback, and contributed code and rules. Thank you also to the vivisect development team (@rakuy0, @atlas0fd00m) for the Python 3 support (`vivisect==1.0.0`) and the fixes for Python 2 (`vivisect==0.2.1`).

### Rule Generator IDA Plugin

The capa explorer IDA plugin now helps you quickly build new capa rules using features extracted directly from your IDA database. Without leaving the plugin interface you can use the features extracted by capa explorer to develop and test new rules and save your work directly to your capa rules directory. To get started select the new `Rule Generator` tab, navigate to a function in the IDA `Disassembly` view, and click `Analyze`. For more information check out the capa explorer [readme](https://github.com/mandiant/capa/blob/master/capa/ida/plugin/README.md).

![](doc/img/rulegen_expanded.png)

### Python 2/3 vivisect workspace compatibility

This version of capa adds Python 3 support in vivisect. Note that `.viv` files (generated by vivisect) are not compatible between Python 2 and Python 3. When updating to Python 3 you need to delete all the `.viv` files for capa to work.

If you get the following error (or a similar one), you most likely need to delete `.viv` files:
```
UnicodeDecodeError: 'ascii' codec can't decode byte 0x90 in position 2: ordinal not in range(128)
```

### Upcoming changes

**This is the last capa release that supports Python 2.** The next release will be v2.0 and will have breaking changes, including the removal of Python 2 support.

If you have workflows that rely on the Python 2 version and need future maintenance, please reach out. We may be able to supply limited backports of key fixes and features.

### New features

- explorer: Add capa explorer rule generator plugin for IDA Pro. Now capa explorer helps you build new capa rules!  #426, #438, #439 @mike-hunhoff
- python: Python 3 support in vivisect #421 @Ana06
- main: Add backend option in Python 3 to select the backend to be used (either SMDA or vivisect) #421 @Ana06
- python: Python 3 support in IDA #429, #437 @mike-hunhoff
- ci: test pyinstaller CI #452 @williballenthin
- scripts: enable multiple backends in `show-features.py` #429 @mike-hunhoff
- scripts: add `scripts/vivisect-py2-vs-py3.sh`  to compare vivisect Python 2 vs 3 (can easily be modified to test run times and compare different versions) #421 @Ana06

### New Rules (12)

- patch process command line @re-fox @williballenthin (graduated from nursery)
- compiled with dmd @re-fox
- compiled with exe4j @johnk3r
- compiled from Visual Basic @williballenthin
- capture screenshot in Go @TcM1911
- compiled with Nim @mike-hunhoff
- linked against Go process enumeration library @TcM1911
- linked against Go registry library @TcM1911
- linked against Go WMI library @TcM1911
- linked against Go static asset library @TcM1911
- inspect load icon resource @mike-hunhoff
- linked against XZip @mr-tz

### Bug Fixes

- ida: check for unmapped addresses when resolving data references #436 @mike-hunhoff

### Changes

- setup: vivisect v1.0.0 is the default backend for Python3 (it was SMDA before) #421 @Ana06
- setup: bump vivisect to 0.2.1 #454 @mr-tz
- linter: adding ntoskrnl, ntdll overlap lint #428 @mike-hunhoff
- ci: use py3.9 and pyinstaller 4.2 to build standalone binaries #452 @williballenthin
- scripts: remove old migration script #450 @williballenthin

### Development

- main: factor out common cli argument handling #450 @williballenthin

### Raw diffs

  - [capa v1.5.1...v1.6.0](https://github.com/mandiant/capa/compare/v1.5.1...v1.6.0)
  - [capa-rules v1.5.1...v1.6.0](https://github.com/mandiant/capa-rules/compare/v1.5.1...v1.6.0)


## v1.5.1 (2021-02-09)

This release fixes the version number that we forgot to update for v1.5.0 (therefore, v1.5.0 was not published to pypi). It also includes 1 new rule and some rule improvements.

### New Rules (1)

- encrypt data using vest @re-fox

### Raw diffs

  - [capa v1.5.0...v1.5.1](https://github.com/mandiant/capa/compare/v1.5.1...v1.6.0)
  - [capa-rules v1.5.0...v1.5.1](https://github.com/mandiant/capa-rules/compare/v1.5.1...v1.6.0)


## v1.5.0 (2021-02-05)

This release brings support for running capa under Python 3 via [SMDA](https://github.com/danielplohmann/smda), more thorough CI testing and linting, better extraction of strings and byte features, and 50 (!) new rules. We appreciate everyone who opened issues, provided feedback, and contributed code and rules. A special shout out to the following new project contributors:

  - @johnk3r
  - @doomedraven
  - @stvemillertime
  - @itreallynick
  - @0x534a
  
@dzbeck also added [Malware Behavior Catalog](https://github.com/MBCProject/mbc-markdown) (MBC) and ATT&CK mappings for many rules.

Download a standalone binary below and checkout the readme [here on GitHub](https://github.com/mandiant/capa/). Report issues on our [issue tracker](https://github.com/mandiant/capa/issues) and contribute new rules at [capa-rules](https://github.com/mandiant/capa-rules/).


### New Features

  - py3 support via SMDA #355 @danielplohmann @jcrussell
  - scripts: example of using capa as a library #372, #380 @doomedraven
  - ci: enable dependabot #373 @mr-tz
  - ci: lint rules @mr-tz
  - ci: lint rule format #401 @mr-tz
  - freeze: add base address #391 @mr-tz
  - json: meta: add base address #412 @mr-tz

### New Rules (50)

  - 64-bit execution via heavens gate @recvfrom
  - contain anti-disasm techniques @mr-tz
  - check for microsoft office emulation @re-fox
  - check for windows sandbox via device @re-fox
  - check for windows sandbox via dns suffix @re-fox
  - check for windows sandbox via genuine state @re-fox
  - check for windows sandbox via process name @re-fox
  - check for windows sandbox via registry @re-fox
  - capture microphone audio @re-fox
  - capture public ip @re-fox
  - get domain trust relationships @johnk3r
  - check HTTP status code @mr-tz
  - compiled with perl2exe @re-fox
  - compiled with ps2exe @re-fox
  - compiled with pyarmor @stvemillertime, @itreallynick
  - validate payment card number using luhn algorithm @re-fox
  - hash data using fnv @re-fox @mr-tz
  - generate random numbers via WinAPI @mike-hunhoff @johnk3r
  - enumerate files recursively @re-fox
  - get file system object information @mike-hunhoff
  - read virtual disk @re-fox
  - register minifilter driver @mike-hunhoff
  - start minifilter driver @mike-hunhoff
  - enumerate gui resources @johnk3r
  - simulate CTRL ALT DEL @mike-hunhoff
  - hijack thread execution @0x534a
  - inject dll @0x534a
  - inject pe @0x534a
  - create or open registry key @mike-hunhoff
  - delete registry value @mike-hunhoff
  - query or enumerate registry key @mike-hunhoff
  - query or enumerate registry value @mike-hunhoff
  - resume thread @0x534a
  - suspend thread @0x534a
  - allocate memory @0x534a
  - allocate RW memory @0x534a
  - contain pusha popa sequence @mr-tz
  - create or open file @mike-hunhoff
  - open process @0x534a
  - open thread @0x534a
  - get kernel32 base address @mr-tz
  - get ntdll base address @mr-tz
  - encrypt or decrypt data via BCrypt @mike-hunhoff
  - generate random numbers using the Delphi LCG @williballenthin
  - hash data via BCrypt @mike-hunhoff
  - migrate process to active window station @williballenthin
  - patch process command line @williballenthin
  - resolve function by hash @williballenthin
  - persist via Winlogon Helper DLL registry key @0x534a
  - schedule task via command line @0x534a

### Bug Fixes

  - doc: pyinstaller build process @mr-tz
  - ida: better bytes extraction #409 @mike-hunhoff
  - viv: better unicode string extraction #364 @mike-hunhoff
  - viv: better unicode string extraction #378 @mr-tz
  - viv: more xor instructions #379 @mr-tz
  - viv: decrease logging verbosity #381 @mr-tz
  - rules: fix api description syntax #403 @mike-hunhoff
  - main: disable progress background thread #410 @mike-hunhoff
  
### Changes

  - rules: return lib rules for scopes #398 @mr-tz
  
### Raw diffs

  - [capa v1.4.1...v1.5.0](https://github.com/mandiant/capa/compare/v1.4.1...v1.5.0)
  - [capa-rules v1.4.0...v1.5.0](https://github.com/mandiant/capa-rules/compare/v1.4.0...v1.5.0)

## v1.4.1 (2020-10-23)

This release fixes an issue building capa on our CI server, which prevented us from building standalone binaries for v1.4.1.

### Bug Fixes

  - install VC dependencies for Python 2.7 during Windows build
  
### Raw diffs

  - [capa v1.4.0...v1.4.1](https://github.com/mandiant/capa/compare/v1.4.0...v1.4.1)
  - [capa-rules v1.4.0...v1.4.1](https://github.com/mandiant/capa-rules/compare/v1.4.0...v1.4.1)  

## v1.4.0 (2020-10-23)

This capa release includes changes to the rule parsing, enhanced feature extraction, various bug fixes, and improved capa scripts. Everyone should benefit from the improved functionality and performance. The community helped to add 69 new rules. We appreciate everyone who opened issues, provided feedback, and contributed code and rules. A special shout out to the following new project contributors:

  - @mwilliams31
  - @yt0ng

@dzbeck added [Malware Behavior Catalog](https://github.com/MBCProject/mbc-markdown) (MBC) and ATT&CK mappings for 86 rules.

Download a standalone binary below and checkout the readme [here on GitHub](https://github.com/mandiant/capa/). Report issues on our [issue tracker](https://github.com/mandiant/capa/issues) and contribute new rules at [capa-rules](https://github.com/mandiant/capa-rules/).

### New features

  - script that demonstrates bulk processing @williballenthin #307
  - main: render MBC table @mr-tz #332
  - ida backend: improve detection of APIs called via two or more chained thunks @mike-hunhoff #340
  - viv backend: improve detection of APIs called via two or more chained thunks @mr-tz #341
  - features: extract APIs called via jmp instruction @mr-tz #337

### New rules

  - clear the Windows event log @mike-hunhoff
  - crash the Windows event logging service @mike-hunhoff
  - packed with kkrunchy @re-fox
  - packed with nspack @re-fox
  - packed with pebundle @re-fox
  - packed with pelocknt @re-fox
  - packed with peshield @re-fox
  - packed with petite @re-fox
  - packed with rlpack @re-fox
  - packed with upack @re-fox
  - packed with y0da crypter @re-fox
  - compiled with rust @re-fox
  - compute adler32 checksum @mwilliams31
  - encrypt-data-using-hc-128 @recvfrom
  - manipulate console @williballenthin
  - references logon banner @re-fox
  - terminate process via fastfail @re-fox
  - delete volume shadow copies @mr-tz
  - authenticate HMAC @mr-tz
  - compiled from EPL @williballenthin
  - compiled with Go @williballenthin
  - create Restart Manager session @mike-hunhoff
  - decode data using Base64 via WinAPI @mike-hunhoff
  - empty recycle bin quietly @mwilliams31
  - enumerate network shares @mike-hunhoff
  - hook routines via microsoft detours @williballenthin
  - hooked by API Override @williballenthin
  - impersonate user @mike-hunhoff
  - the @williballenthin packer detection package, thanks to Hexacorn for the data, see https://www.hexacorn.com/blog/2016/12/15/pe-section-names-re-visited/
    - packed with CCG
    - packed with Crunch
    - packed with Dragon Armor
    - packed with enigma
    - packed with Epack
    - packed with MaskPE
    - packed with MEW
    - packed with Mpress
    - packed with Neolite
    - packed with PECompact
    - packed with Pepack
    - packed with Perplex
    - packed with ProCrypt
    - packed with RPCrypt
    - packed with SeauSFX
    - packed with Shrinker
    - packed with Simple Pack
    - packed with StarForce
    - packed with SVKP
    - packed with Themida
    - packed with TSULoader
    - packed with VProtect
    - packed with WWPACK
    - rebuilt by ImpRec
    - packaged as a Pintool
    - packaged as a CreateInstall installer
    - packaged as a WinZip self-extracting archive
  - reference 114DNS DNS server @williballenthin
  - reference AliDNS DNS server @williballenthin
  - reference Cloudflare DNS server @williballenthin
  - reference Comodo Secure DNS server @williballenthin
  - reference Google Public DNS server @williballenthin
  - reference Hurricane Electric DNS server @williballenthin
  - reference kornet DNS server @williballenthin
  - reference L3 DNS server @williballenthin
  - reference OpenDNS DNS server @williballenthin
  - reference Quad9 DNS server @williballenthin
  - reference Verisign DNS server @williballenthin
  - run as service @mike-hunhoff
  - schedule task via ITaskService @mike-hunhoff
  - references DNS over HTTPS endpoints @yt0ng

### Bug fixes

  - ida plugin: fix tree-view exception @mike-hunhoff #315
  - ida plugin: fix feature count @mike-hunhoff
  - main: fix reported total rule count @williballenthin #325
  - features: fix handling of API names with multiple periods @mike-hunhoff #329
  - ida backend: find all byte sequences instead of only first @mike-hunhoff #335
  - features: display 0 value @mr-tz #338
  - ida backend: extract ordinal and name imports @mr-tz #343
  - show-features: improvements and support within IDA @mr-tz #342
  - main: sanity check MBC rendering @williballenthin
  - main: handle sample path that contains non-ASCII characters @mr-tz #328

### Changes

  - rules: use yaml.CLoader for better performance @williballenthin #306
  - rules: parse descriptions for statements @mr-tz #312

### Raw diffs

  - [capa v1.3.0...v1.4.0](https://github.com/mandiant/capa/compare/v1.3.0...v1.4.0)
  - [capa-rules v1.3.0...v1.4.0](https://github.com/mandiant/capa-rules/compare/v1.3.0...v1.4.0)

## v1.3.0 (2020-09-14)

This release brings newly updated mappings to the [Malware Behavior Catalog version 2.0](https://github.com/MBCProject/mbc-markdown), many enhancements to the IDA Pro plugin, [flare-capa on PyPI](https://pypi.org/project/flare-capa/), a bunch of bug fixes to improve feature extraction, and four new rules. We received contributions from ten reverse engineers, including seven new ones:

  - @dzbeck
  - @recvfrom
  - @toomanybananas
  - @cclauss 
  - @adamprescott91 
  - @weslambert
  - @stevemk14ebr 
  
Download a standalone binary below and checkout the readme [here on GitHub](https://github.com/mandiant/capa/). Report issues on our [issue tracker](https://github.com/mandiant/capa/issues) and contribute new rules at [capa-rules](https://github.com/mandiant/capa-rules/).

### Key changes to IDA Plugin

The IDA Pro integration is now distributed as a real plugin, instead of a script. This enables a few things:

  - keyboard shortcuts and file menu integration
  - updates distributed PyPI/`pip install --upgrade` without touching your `%IDADIR%`
  - generally doing thing the "right way"

How to get this new version? Its easy: download [capa_explorer.py](https://raw.githubusercontent.com/mandiant/capa/master/capa/ida/plugin/capa_explorer.py) to your IDA plugins directory and update your capa installation (incidentally, this is a good opportunity to migrate to `pip install flare-capa` instead of git checkouts). Now you should see the plugin listed in the `Edit > Plugins > FLARE capa explorer` menu in IDA. 

Please refer to the plugin [readme](https://github.com/mandiant/capa/blob/master/capa/ida/plugin/README.md) for additional information on installing and using the IDA Pro plugin.

Please open an issue in this repository if you notice anything weird.
 
### New features

  - ida plugin: now a real plugin, not a script @mike-hunhoff 
  - core: distributed via PyPI as [flare-capa](https://pypi.org/project/flare-capa/) @williballenthin 
  - features: enable automatic A/W handling for imports @williballenthin @Ana06 #246 
  - ida plugin: persist rules directory setting via [ida-settings](https://github.com/williballenthin/ida-settings) @williballenthin #268
  - ida plugin: add search bar to results view @williballenthin #285
  - ida plugin: add `Analyze` and `Reset` buttons to tree view @mike-hunhoff #304
  - ida plugin: add status label to tree view @mike-hunhoff
  - ida plugin: add progress indicator @mike-hunhoff, @mr-tz

### New rules

  - compiled with py2exe @re-fox
  - resolve path using msvcrt @re-fox 
  - decompress data using QuickLZ @edeca
  - encrypt data using sosemanuk @recvfrom 

### Bug fixes

  - rule: reduce FP in DNS resolution @toomanybananas
  - engine: report correct strings matched via regex @williballenthin #262 
  - formatter: correctly format descriptions in two-line syntax @williballenthin @recvfrom #263 
  - viv: better extract offsets from SibOper operands @williballenthin @edeca #276 
  - import-to-ida: fix import error @cclauss 
  - viv: don't write settings to ~/.viv/viv.json @williballenthin @rakuy0 @weslambert #244
  - ida plugin: remove dependency loop that resulted in unnecessary overhead @mike-hunhoff #303
  - ida plugin: correctly highlight regex matches in IDA Disassembly view @mike-hunhoff #305
  - ida plugin: better handle rule directory prompt and failure case @stevemk14ebr @mike-hunhoff #309

### Changes

  - rules: update meta mapping to MBC 2.0! @dzbeck
  - render: don't display rules that are also matched by other rules @williballenthin @Ana06 #224
  - ida plugin: simplify tabs, removing summary and adding detail to results view @williballenthin #286
  - ida plugin: analysis is no longer automatically started when plugin is first opened @mike-hunhoff #304
  - ida plugin: user must manually select a capa rules directory before analysis can be performed @mike-hunhoff
  - ida plugin: user interface controls are disabled until analysis is performed @mike-hunhoff #304

### Raw diffs

  - [capa v1.2.0...v1.3.0](https://github.com/mandiant/capa/compare/v1.2.0...v1.3.0)
  - [capa-rules v1.2.0...v1.3.0](https://github.com/mandiant/capa-rules/compare/v1.2.0...v1.3.0)

## v1.2.0 (2020-08-31)

This release brings UI enhancements, especially for the IDA Pro plugin, 
investment towards py3 support,
fixes some bugs identified by the community, 
and 46 (!) new rules.
We received contributions from ten reverse engineers, including five new ones:

  - @agithubuserlol
  - @recvfrom
  - @D4nch3n
  - @edeca
  - @winniepe 
  
Download a standalone binary below and checkout the readme [here on GitHub](https://github.com/mandiant/capa/).
Report issues on our [issue tracker](https://github.com/mandiant/capa/issues)
and contribute new rules at [capa-rules](https://github.com/mandiant/capa-rules/).
 
### New features

  - ida plugin: display arch flavors @mike-hunhoff
  - ida plugin: display block descriptions @mike-hunhoff
  - ida backend: extract features from nested pointers @mike-hunhoff
  - main: show more progress output @williballenthin
  - core: pin dependency versions #258 @recvfrom

### New rules
  - bypass UAC via AppInfo ALPC @agithubuserlol
  - bypass UAC via token manipulation @agithubuserlol
  - check for sandbox and av modules @re-fox
  - check for sandbox username @re-fox
  - check if process is running under wine @re-fox
  - validate credit card number using luhn algorithm @re-fox
  - validate credit card number using luhn algorithm with no lookup table @re-fox
  - hash data using FNV @edeca @mr-tz
  - link many functions at runtime @mr-tz
  - reference public RSA key @mr-tz
  - packed with ASPack @williballenthin
  - delete internet cache @mike-hunhoff
  - enumerate internet cache @mike-hunhoff
  - send ICMP echo request @mike-hunhoff
  - check for debugger via API @mike-hunhoff
  - check for hardware breakpoints @mike-hunhoff
  - check for kernel debugger via shared user data structure @mike-hunhoff
  - check for protected handle exception @mike-hunhoff
  - check for software breakpoints @mike-hunhoff
  - check for trap flag exception @mike-hunhoff
  - check for unexpected memory writes @mike-hunhoff
  - check process job object @mike-hunhoff
  - reference anti-VM strings targeting Parallels @mike-hunhoff
  - reference anti-VM strings targeting Qemu @mike-hunhoff
  - reference anti-VM strings targeting VirtualBox @mike-hunhoff
  - reference anti-VM strings targeting VirtualPC @mike-hunhoff
  - reference anti-VM strings targeting VMWare @mike-hunhoff
  - reference anti-VM strings targeting Xen @mike-hunhoff
  - reference analysis tools strings @mike-hunhoff
  - reference WMI statements @mike-hunhoff
  - get number of processor cores @mike-hunhoff
  - get number of processors @mike-hunhoff
  - enumerate disk properties @mike-hunhoff
  - get disk size @mike-hunhoff
  - get process heap flags @mike-hunhoff
  - get process heap force flags @mike-hunhoff
  - get Explorer PID @mike-hunhoff
  - delay execution @mike-hunhoff
  - check for process debug object @mike-hunhoff
  - check license value @mike-hunhoff
  - check ProcessDebugFlags @mike-hunhoff
  - check ProcessDebugPort @mike-hunhoff
  - check SystemKernelDebuggerInformation @mike-hunhoff
  - check thread yield allowed @mike-hunhoff
  - enumerate system firmware tables @mike-hunhoff
  - get system firmware table @mike-hunhoff
  - hide thread from debugger @mike-hunhoff

### Bug fixes

  - ida backend: extract unmapped immediate number features @mike-hunhoff
  - ida backend: fix stack cookie check #257 @mike-hunhoff
  - viv backend: better extract gs segment access @williballenthin
  - core: enable counting of string features #241 @D4nch3n @williballenthin
  - core: enable descriptions on feature with arch flavors @mike-hunhoff
  - core: update git links for non-SSH access #259 @recvfrom

### Changes

  - ida plugin: better default display showing first level nesting @winniepe
  - remove unused `characteristic(switch)` feature @ana06
  - prepare testing infrastructure for multiple backends/py3 @williballenthin
  - ci: zip build artifacts @ana06
  - ci: build all supported python versions @ana06
  - code style and formatting @mr-tz

### Raw diffs

  - [capa v1.1.0...v1.2.0](https://github.com/mandiant/capa/compare/v1.1.0...v1.2.0)
  - [capa-rules v1.1.0...v1.2.0](https://github.com/mandiant/capa-rules/compare/v1.1.0...v1.2.0)

## v1.1.0 (2020-08-05)

This release brings new rule format updates, such as adding `offset/x32` and negative offsets,
fixes some bugs identified by the community, and 28 (!) new rules.
We received contributions from eight reverse engineers, including four new ones:

  - @re-fox
  - @psifertex
  - @bitsofbinary
  - @threathive
  
Download a standalone binary below and checkout the readme [here on GitHub](https://github.com/mandiant/capa/). Report issues on our [issue tracker](https://github.com/mandiant/capa/issues) and contribute new rules at [capa-rules](https://github.com/mandiant/capa-rules/).
  
### New features

  - import: add Binary Ninja import script #205 #207 @psifertex
  - rules: offsets can be negative #197 #208 @williballenthin
  - rules: enable descriptions for statement nodes #194 #209 @Ana06
  - rules: add arch flavors to number and offset features #210 #216 @williballenthin
  - render: show SHA1/SHA256 in default report #164 @threathive
  - tests: add tests for IDA Pro backend #202 @williballenthin
  
### New rules

  - check for unmoving mouse cursor @BitsOfBinary
  - check mutex and exit @re-fox
  - parse credit card information @re-fox
  - read ini file @re-fox
  - validate credit card number with luhn algorithm @re-fox
  - change the wallpaper @re-fox
  - acquire debug privileges @williballenthin
  - import public key @williballenthin
  - terminate process by name @williballenthin
  - encrypt data using DES @re-fox
  - encrypt data using DES via WinAPI @re-fox
  - hash data using sha1 via x86 extensions @re-fox
  - hash data using sha256 via x86 extensions @re-fox
  - capture network configuration via ipconfig @re-fox
  - hash data via WinCrypt @mike-hunhoff
  - get file attributes @mike-hunhoff
  - allocate thread local storage @mike-hunhoff
  - get thread local storage value @mike-hunhoff
  - set thread local storage @mike-hunhoff
  - get session integrity level @mike-hunhoff
  - add file to cabinet file @mike-hunhoff
  - flush cabinet file @mike-hunhoff
  - open cabinet file @mike-hunhoff
  - gather firefox profile information @re-fox
  - encrypt data using skipjack @re-fox
  - encrypt data using camellia @re-fox
  - hash data using tiger @re-fox
  - encrypt data using blowfish @re-fox
  - encrypt data using twofish @re-fox

### Bug fixes

  - linter: fix exception when examples is `None` @Ana06
  - linter: fix suggested recommendations via templating @williballenthin
  - render: fix exception when rendering counts @williballenthin
  - render: fix render of negative offsets @williballenthin
  - extractor: fix segmentation violation from vivisect @williballenthin
  - main: fix crash when .viv cannot be saved #168 @secshoggoth @williballenthin
  - main: fix shellcode .viv save path @williballenthin

### Changes

  - doc: explain how to bypass gatekeeper on macOS @psifertex
  - doc: explain supported linux distributions @Ana06
  - doc: explain submodule update with --init @psifertex
  - main: improve program help output @mr-tz
  - main: disable progress when run in quiet mode @mr-tz
  - main: assert supported IDA versions @mr-tz
  - extractor: better identify nested pointers to strings @williballenthin
  - setup: specify vivisect download url @Ana06
  - setup: pin vivisect version @williballenthin
  - setup: bump vivisect dependency version @williballenthin
  - setup: set Python project name to `flare-capa` @williballenthin
  - ci: run tests and linter via GitHub Actions @Ana06
  - hooks: run style checkers and hide stashed output @Ana06
  - linter: ignore period in rule filename @williballenthin
  - linter: warn on nursery rule with no changes needed @williballenthin

### Raw diffs

  - [capa v1.0.0...v1.1.0](https://github.com/mandiant/capa/compare/v1.0.0...v1.1.0)
  - [capa-rules v1.0.0...v1.1.0](https://github.com/mandiant/capa-rules/compare/v1.0.0...v1.1.0)<|MERGE_RESOLUTION|>--- conflicted
+++ resolved
@@ -36,11 +36,7 @@
 - use a class to represent Metadata (not dict) #1411 @Aayush-Goel-04 @manasghandat
 - use pathlib.Path to represent file paths #1534 @Aayush-Goel-04
 - Python 3.8 is now the minimum supported Python version #1578 @williballenthin
-<<<<<<< HEAD
-=======
-- Updated file paths to use pathlib.Path for improved path handling and compatibility [#1534](https://github.com/mandiant/capa/issues/1534) [@Aayush-Goel-04](https://github.com/aayush-goel-04)
 - Require a Contributor License Agreement (CLA) for PRs going forward #1642 @williballenthin
->>>>>>> c0ed9553
 
 ### New Rules (26)
 
