--- conflicted
+++ resolved
@@ -4,15 +4,6 @@
 
 ### New Features
 
-<<<<<<< HEAD
-- add new scope "instruction" for matching mnemonics and operands #767 @williballenthin
-- add new feature "operand[{0, 1, 2}].number" for matching instruction operand immediate values #767 @williballenthin
-- add new feature "operand[{0, 1, 2}].offset" for matching instruction operand offsets #767 @williballenthin
-- main: detect dotnet binaries #955 @mr-tz
-- render: support Addresses that aren't simple integers, like .NET token+offset #981 @williballenthin
-- extract additional offset/number features in certain circumstances #320 @williballenthin
-- add detection and basic feature extraction for dotnet #987 @mr-tz, @mike-hunhoff, @williballenthin
-=======
  - add new scope "instruction" for matching mnemonics and operands #767 @williballenthin
  - add new feature "operand[{0, 1, 2}].number" for matching instruction operand immediate values #767 @williballenthin
  - add new feature "operand[{0, 1, 2}].offset" for matching instruction operand offsets #767 @williballenthin
@@ -22,7 +13,7 @@
  - add file function-name extraction for dotnet files #1015 @mike-hunhoff
  - add unmanaged call characteristic for dotnet files #1023 @mike-hunhoff
  - add mixed mode characteristic feature extraction for dotnet files #1024 @mike-hunhoff
->>>>>>> ca2adb85
+ - render: support Addresses that aren't simple integers, like .NET token+offset #981 @williballenthin
 
 ### Breaking Changes
 
