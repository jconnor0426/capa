--- conflicted
+++ resolved
@@ -35,14 +35,10 @@
         return ','.join(self.args)
 
     def __str__(self):
-<<<<<<< HEAD
-        return "%s(%s)" % (self.name.lower(), ",".join(self.args))
-=======
         if self.description:
             return '%s(%s = %s)' % (self.name, self.get_args_str(), self.description)
         else:
             return '%s(%s)' % (self.name, self.get_args_str())
->>>>>>> acbcd0c4
 
     def __repr__(self):
         return str(self)
@@ -67,33 +63,6 @@
         self.name = 'match'
         self.rule_name = rule_name
 
-<<<<<<< HEAD
-    def __str__(self):
-        return "match(%s)" % (self.rule_name)
-
-
-class Characteristic(Feature):
-    def __init__(self, name, value=None):
-        """
-        when `value` is not provided, this serves as descriptor for a class of characteristics.
-        this is only used internally, such as in `rules.py` when checking if a statement is
-          supported by a given scope.
-        """
-        super(Characteristic, self).__init__([name, value])
-        self.name = name
-        self.value = value
-
-    def evaluate(self, ctx):
-        if self.value is None:
-            raise ValueError("cannot evaluate characteristc %s with empty value" % (str(self)))
-        return super(Characteristic, self).evaluate(ctx)
-
-    def __str__(self):
-        if self.value is None:
-            return "characteristic(%s)" % (self.name)
-        else:
-            return "characteristic(%s(%s))" % (self.name, self.value)
-=======
 
 class Characteristic(Feature):
     def __init__(self, value, description=None):
@@ -112,7 +81,6 @@
     def freeze_deserialize(cls, args):
         # see above. we ignore the second element in the 2-tuple here.
         return cls(args[0])
->>>>>>> acbcd0c4
 
 
 class String(Feature):
@@ -136,16 +104,8 @@
 
         return capa.engine.Result(False, self, [])
 
-<<<<<<< HEAD
-    def __str__(self):
-        if self.symbol:
-            return "bytes(0x%s = %s)" % (bytes_to_str(self.value).upper(), self.symbol)
-        else:
-            return "bytes(0x%s)" % (bytes_to_str(self.value).upper())
-=======
     def get_args_str(self):
         return bytes_to_str(self.value).upper()
->>>>>>> acbcd0c4
 
     def freeze_serialize(self):
         return (self.__class__.__name__, [bytes_to_str(x).upper() for x in self.args])
