--- conflicted
+++ resolved
@@ -9,14 +9,11 @@
 import capa.features
 import capa.features.extractors.elf
 import capa.features.extractors.pefile
-<<<<<<< HEAD
 from capa.features.common import OS, FORMAT_PE, FORMAT_ELF, OS_WINDOWS, FORMAT_FREEZE, Arch, Format, String, Feature
 from capa.features.freeze import is_freeze
 from capa.features.address import NO_ADDRESS, Address, FileOffsetAddress
-=======
 from capa.features.common import OS, FORMAT_PE, FORMAT_ELF, OS_WINDOWS, FORMAT_FREEZE, Arch, Format, String
 from capa.features.freeze import is_freeze
->>>>>>> 580a2d7e
 
 logger = logging.getLogger(__name__)
 
@@ -36,15 +33,9 @@
     if buf.startswith(b"MZ"):
         yield Format(FORMAT_PE), NO_ADDRESS
     elif buf.startswith(b"\x7fELF"):
-<<<<<<< HEAD
         yield Format(FORMAT_ELF), NO_ADDRESS
     elif is_freeze(buf):
         yield Format(FORMAT_FREEZE), NO_ADDRESS
-=======
-        yield Format(FORMAT_ELF), 0x0
-    elif is_freeze(buf):
-        yield Format(FORMAT_FREEZE), 0x0
->>>>>>> 580a2d7e
     else:
         # we likely end up here:
         #  1. handling a file format (e.g. macho)
