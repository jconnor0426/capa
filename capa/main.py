#!/usr/bin/env python3
"""
Copyright (C) 2020 Mandiant, Inc. All Rights Reserved.
Licensed under the Apache License, Version 2.0 (the "License");
 you may not use this file except in compliance with the License.
You may obtain a copy of the License at: [package root]/LICENSE.txt
Unless required by applicable law or agreed to in writing, software distributed under the License
 is distributed on an "AS IS" BASIS, WITHOUT WARRANTIES OR CONDITIONS OF ANY KIND, either express or implied.
See the License for the specific language governing permissions and limitations under the License.
"""
import io
import os
import sys
import time
import hashlib
import logging
import os.path
import argparse
import datetime
import textwrap
import itertools
import contextlib
import collections
from typing import Any, Dict, List, Tuple, Callable

import halo
import tqdm
import colorama
import tqdm.contrib.logging
from pefile import PEFormatError
from elftools.common.exceptions import ELFError

import capa.perf
import capa.rules
import capa.engine
import capa.version
import capa.render.json
import capa.rules.cache
import capa.render.default
import capa.render.verbose
import capa.features.common
import capa.features.freeze as frz
import capa.render.vverbose
import capa.features.extractors
import capa.render.result_document
import capa.render.result_document as rdoc
import capa.features.extractors.common
import capa.features.extractors.pefile
import capa.features.extractors.dnfile_
import capa.features.extractors.elffile
import capa.features.extractors.dotnetfile
import capa.features.extractors.base_extractor
from capa.rules import Rule, Scope, RuleSet
from capa.engine import FeatureSet, MatchResults
from capa.helpers import (
    get_format,
    get_file_taste,
    get_auto_format,
    log_unsupported_os_error,
    redirecting_print_to_tqdm,
    log_unsupported_arch_error,
    log_unsupported_format_error,
)
from capa.exceptions import UnsupportedOSError, UnsupportedArchError, UnsupportedFormatError, UnsupportedRuntimeError
from capa.features.common import (
    OS_AUTO,
    OS_LINUX,
    OS_MACOS,
    FORMAT_PE,
    FORMAT_ELF,
    OS_WINDOWS,
    FORMAT_AUTO,
    FORMAT_SC32,
    FORMAT_SC64,
    FORMAT_DOTNET,
    FORMAT_FREEZE,
    FORMAT_RESULT,
)
from capa.features.address import NO_ADDRESS, Address
from capa.features.extractors.base_extractor import BBHandle, InsnHandle, FunctionHandle, FeatureExtractor

RULES_PATH_DEFAULT_STRING = "(embedded rules)"
SIGNATURES_PATH_DEFAULT_STRING = "(embedded signatures)"
BACKEND_VIV = "vivisect"
BACKEND_DOTNET = "dotnet"
BACKEND_BINJA = "binja"

E_MISSING_RULES = 10
E_MISSING_FILE = 11
E_INVALID_RULE = 12
E_CORRUPT_FILE = 13
E_FILE_LIMITATION = 14
E_INVALID_SIG = 15
E_INVALID_FILE_TYPE = 16
E_INVALID_FILE_ARCH = 17
E_INVALID_FILE_OS = 18
E_UNSUPPORTED_IDA_VERSION = 19

logger = logging.getLogger("capa")


@contextlib.contextmanager
def timing(msg: str):
    t0 = time.time()
    yield
    t1 = time.time()
    logger.debug("perf: %s: %0.2fs", msg, t1 - t0)


def set_vivisect_log_level(level):
    logging.getLogger("vivisect").setLevel(level)
    logging.getLogger("vivisect.base").setLevel(level)
    logging.getLogger("vivisect.impemu").setLevel(level)
    logging.getLogger("vtrace").setLevel(level)
    logging.getLogger("envi").setLevel(level)
    logging.getLogger("envi.codeflow").setLevel(level)
    logging.getLogger("Elf").setLevel(level)


def find_instruction_capabilities(
    ruleset: RuleSet, extractor: FeatureExtractor, f: FunctionHandle, bb: BBHandle, insn: InsnHandle
) -> Tuple[FeatureSet, MatchResults]:
    """
    find matches for the given rules for the given instruction.

    returns: tuple containing (features for instruction, match results for instruction)
    """
    # all features found for the instruction.
    features = collections.defaultdict(set)  # type: FeatureSet

    for feature, addr in itertools.chain(
        extractor.extract_insn_features(f, bb, insn), extractor.extract_global_features()
    ):
        features[feature].add(addr)

    # matches found at this instruction.
    _, matches = ruleset.match(Scope.INSTRUCTION, features, insn.address)

    for rule_name, res in matches.items():
        rule = ruleset[rule_name]
        for addr, _ in res:
            capa.engine.index_rule_matches(features, rule, [addr])

    return features, matches


def find_basic_block_capabilities(
    ruleset: RuleSet, extractor: FeatureExtractor, f: FunctionHandle, bb: BBHandle
) -> Tuple[FeatureSet, MatchResults, MatchResults]:
    """
    find matches for the given rules within the given basic block.

    returns: tuple containing (features for basic block, match results for basic block, match results for instructions)
    """
    # all features found within this basic block,
    # includes features found within instructions.
    features = collections.defaultdict(set)  # type: FeatureSet

    # matches found at the instruction scope.
    # might be found at different instructions, thats ok.
    insn_matches = collections.defaultdict(list)  # type: MatchResults

    for insn in extractor.get_instructions(f, bb):
        ifeatures, imatches = find_instruction_capabilities(ruleset, extractor, f, bb, insn)
        for feature, vas in ifeatures.items():
            features[feature].update(vas)

        for rule_name, res in imatches.items():
            insn_matches[rule_name].extend(res)

    for feature, va in itertools.chain(
        extractor.extract_basic_block_features(f, bb), extractor.extract_global_features()
    ):
        features[feature].add(va)

    # matches found within this basic block.
    _, matches = ruleset.match(Scope.BASIC_BLOCK, features, bb.address)

    for rule_name, res in matches.items():
        rule = ruleset[rule_name]
        for va, _ in res:
            capa.engine.index_rule_matches(features, rule, [va])

    return features, matches, insn_matches


def find_code_capabilities(
    ruleset: RuleSet, extractor: FeatureExtractor, fh: FunctionHandle
) -> Tuple[MatchResults, MatchResults, MatchResults, int]:
    """
    find matches for the given rules within the given function.

    returns: tuple containing (match results for function, match results for basic blocks, match results for instructions, number of features)
    """
    # all features found within this function,
    # includes features found within basic blocks (and instructions).
    function_features = collections.defaultdict(set)  # type: FeatureSet

    # matches found at the basic block scope.
    # might be found at different basic blocks, thats ok.
    bb_matches = collections.defaultdict(list)  # type: MatchResults

    # matches found at the instruction scope.
    # might be found at different instructions, thats ok.
    insn_matches = collections.defaultdict(list)  # type: MatchResults

    for bb in extractor.get_basic_blocks(fh):
        features, bmatches, imatches = find_basic_block_capabilities(ruleset, extractor, fh, bb)
        for feature, vas in features.items():
            function_features[feature].update(vas)

        for rule_name, res in bmatches.items():
            bb_matches[rule_name].extend(res)

        for rule_name, res in imatches.items():
            insn_matches[rule_name].extend(res)

    for feature, va in itertools.chain(extractor.extract_function_features(fh), extractor.extract_global_features()):
        function_features[feature].add(va)

    _, function_matches = ruleset.match(Scope.FUNCTION, function_features, fh.address)
    return function_matches, bb_matches, insn_matches, len(function_features)


def find_file_capabilities(ruleset: RuleSet, extractor: FeatureExtractor, function_features: FeatureSet):
    file_features = collections.defaultdict(set)  # type: FeatureSet

    for feature, va in itertools.chain(extractor.extract_file_features(), extractor.extract_global_features()):
        # not all file features may have virtual addresses.
        # if not, then at least ensure the feature shows up in the index.
        # the set of addresses will still be empty.
        if va:
            file_features[feature].add(va)
        else:
            if feature not in file_features:
                file_features[feature] = set()

    logger.debug("analyzed file and extracted %d features", len(file_features))

    file_features.update(function_features)

    _, matches = ruleset.match(Scope.FILE, file_features, NO_ADDRESS)
    return matches, len(file_features)


def find_capabilities(ruleset: RuleSet, extractor: FeatureExtractor, disable_progress=None) -> Tuple[MatchResults, Any]:
    all_function_matches = collections.defaultdict(list)  # type: MatchResults
    all_bb_matches = collections.defaultdict(list)  # type: MatchResults
    all_insn_matches = collections.defaultdict(list)  # type: MatchResults

    feature_counts = rdoc.FeatureCounts(file=0, functions=tuple())
    library_functions: Tuple[rdoc.LibraryFunction, ...] = tuple()

    with redirecting_print_to_tqdm(disable_progress):
        with tqdm.contrib.logging.logging_redirect_tqdm():
            pbar = tqdm.tqdm
            if disable_progress:
                # do not use tqdm to avoid unnecessary side effects when caller intends
                # to disable progress completely
                def pbar(s, *args, **kwargs):
                    return s

            functions = list(extractor.get_functions())
            n_funcs = len(functions)

            pb = pbar(functions, desc="matching", unit=" functions", postfix="skipped 0 library functions", leave=False)
            for f in pb:
                if extractor.is_library_function(f.address):
                    function_name = extractor.get_function_name(f.address)
                    logger.debug("skipping library function 0x%x (%s)", f.address, function_name)
                    library_functions += (
                        rdoc.LibraryFunction(address=frz.Address.from_capa(f.address), name=function_name),
                    )
                    n_libs = len(library_functions)
                    percentage = round(100 * (n_libs / n_funcs))
                    if isinstance(pb, tqdm.tqdm):
                        pb.set_postfix_str(f"skipped {n_libs} library functions ({percentage}%)")
                    continue

                function_matches, bb_matches, insn_matches, feature_count = find_code_capabilities(
                    ruleset, extractor, f
                )
                feature_counts.functions += (
                    rdoc.FunctionFeatureCount(address=frz.Address.from_capa(f.address), count=feature_count),
                )
                logger.debug("analyzed function 0x%x and extracted %d features", f.address, feature_count)

                for rule_name, res in function_matches.items():
                    all_function_matches[rule_name].extend(res)
                for rule_name, res in bb_matches.items():
                    all_bb_matches[rule_name].extend(res)
                for rule_name, res in insn_matches.items():
                    all_insn_matches[rule_name].extend(res)

    # collection of features that captures the rule matches within function, BB, and instruction scopes.
    # mapping from feature (matched rule) to set of addresses at which it matched.
    function_and_lower_features: FeatureSet = collections.defaultdict(set)
    for rule_name, results in itertools.chain(
        all_function_matches.items(), all_bb_matches.items(), all_insn_matches.items()
    ):
        locations = set(map(lambda p: p[0], results))
        rule = ruleset[rule_name]
        capa.engine.index_rule_matches(function_and_lower_features, rule, locations)

    all_file_matches, feature_count = find_file_capabilities(ruleset, extractor, function_and_lower_features)
    feature_counts.file = feature_count

    matches = {
        rule_name: results
        for rule_name, results in itertools.chain(
            # each rule exists in exactly one scope,
            # so there won't be any overlap among these following MatchResults,
            # and we can merge the dictionaries naively.
            all_insn_matches.items(),
            all_bb_matches.items(),
            all_function_matches.items(),
            all_file_matches.items(),
        )
    }

    meta = {
        "feature_counts": feature_counts,
        "library_functions": library_functions,
    }

    return matches, meta


# TODO move all to helpers?
def has_rule_with_namespace(rules, capabilities, rule_cat):
    for rule_name in capabilities.keys():
        if rules.rules[rule_name].meta.get("namespace", "").startswith(rule_cat):
            return True
    return False


def is_internal_rule(rule: Rule) -> bool:
    return rule.meta.get("namespace", "").startswith("internal/")


def is_file_limitation_rule(rule: Rule) -> bool:
    return rule.meta.get("namespace", "") == "internal/limitation/file"


def has_file_limitation(rules: RuleSet, capabilities: MatchResults, is_standalone=True) -> bool:
    file_limitation_rules = list(filter(is_file_limitation_rule, rules.rules.values()))

    for file_limitation_rule in file_limitation_rules:
        if file_limitation_rule.name not in capabilities:
            continue

        logger.warning("-" * 80)
        for line in file_limitation_rule.meta.get("description", "").split("\n"):
            logger.warning(" %s", line)
        logger.warning(" Identified via rule: %s", file_limitation_rule.name)
        if is_standalone:
            logger.warning(" ")
            logger.warning(" Use -v or -vv if you really want to see the capabilities identified by capa.")
        logger.warning("-" * 80)

        # bail on first file limitation
        return True

    return False


def is_supported_format(sample: str) -> bool:
    """
    Return if this is a supported file based on magic header values
    """
    with open(sample, "rb") as f:
        taste = f.read(0x100)

    return len(list(capa.features.extractors.common.extract_format(taste))) == 1


def is_supported_arch(sample: str) -> bool:
    with open(sample, "rb") as f:
        buf = f.read()

    return len(list(capa.features.extractors.common.extract_arch(buf))) == 1


def get_arch(sample: str) -> str:
    with open(sample, "rb") as f:
        buf = f.read()

    for feature, _ in capa.features.extractors.common.extract_arch(buf):
        assert isinstance(feature.value, str)
        return feature.value

    return "unknown"


def is_supported_os(sample: str) -> bool:
    with open(sample, "rb") as f:
        buf = f.read()

    return len(list(capa.features.extractors.common.extract_os(buf))) == 1


def get_os(sample: str) -> str:
    with open(sample, "rb") as f:
        buf = f.read()

    for feature, _ in capa.features.extractors.common.extract_os(buf):
        assert isinstance(feature.value, str)
        return feature.value

    return "unknown"


def get_meta_str(vw):
    """
    Return workspace meta information string
    """
    meta = []
    for k in ["Format", "Platform", "Architecture"]:
        if k in vw.metadata:
            meta.append(f"{k.lower()}: {vw.metadata[k]}")
    return f"{', '.join(meta)}, number of functions: {len(vw.getFunctions())}"


def is_running_standalone() -> bool:
    """
    are we running from a PyInstaller'd executable?
    if so, then we'll be able to access `sys._MEIPASS` for the packaged resources.
    """
    return hasattr(sys, "frozen") and hasattr(sys, "_MEIPASS")


def get_default_root() -> str:
    """
    get the file system path to the default resources directory.
    under PyInstaller, this comes from _MEIPASS.
    under source, this is the root directory of the project.
    """
    if is_running_standalone():
        # pylance/mypy don't like `sys._MEIPASS` because this isn't standard.
        # its injected by pyinstaller.
        # so we'll fetch this attribute dynamically.
        return getattr(sys, "_MEIPASS")
    else:
        return os.path.join(os.path.dirname(__file__), "..")


def get_default_signatures() -> List[str]:
    """
    compute a list of file system paths to the default FLIRT signatures.
    """
    sigs_path = os.path.join(get_default_root(), "sigs")
    logger.debug("signatures path: %s", sigs_path)

    ret = []
    for root, _, files in os.walk(sigs_path):
        for file in files:
            if not (file.endswith(".pat") or file.endswith(".pat.gz") or file.endswith(".sig")):
                continue

            ret.append(os.path.join(root, file))

    return ret


def get_workspace(path, format_, sigpaths):
    """
    load the program at the given path into a vivisect workspace using the given format.
    also apply the given FLIRT signatures.

    supported formats:
      - pe
      - elf
      - shellcode 32-bit
      - shellcode 64-bit
      - auto

    this creates and analyzes the workspace; however, it does *not* save the workspace.
    this is the responsibility of the caller.
    """

    # lazy import enables us to not require viv if user wants SMDA, for example.
    import viv_utils
    import viv_utils.flirt

    logger.debug("generating vivisect workspace for: %s", path)
    # TODO should not be auto at this point, anymore
    if format_ == FORMAT_AUTO:
        if not is_supported_format(path):
            raise UnsupportedFormatError()

        # don't analyze, so that we can add our Flirt function analyzer first.
        vw = viv_utils.getWorkspace(path, analyze=False, should_save=False)
    elif format_ in {FORMAT_PE, FORMAT_ELF}:
        vw = viv_utils.getWorkspace(path, analyze=False, should_save=False)
    elif format_ == FORMAT_SC32:
        # these are not analyzed nor saved.
        vw = viv_utils.getShellcodeWorkspaceFromFile(path, arch="i386", analyze=False)
    elif format_ == FORMAT_SC64:
        vw = viv_utils.getShellcodeWorkspaceFromFile(path, arch="amd64", analyze=False)
    else:
        raise ValueError("unexpected format: " + format_)

    viv_utils.flirt.register_flirt_signature_analyzers(vw, sigpaths)

    vw.analyze()

    logger.debug("%s", get_meta_str(vw))
    return vw


# TODO get_extractors -> List[FeatureExtractor]?
def get_extractor(
    path: str,
    format_: str,
    os_: str,
    backend: str,
    sigpaths: List[str],
    should_save_workspace=False,
    disable_progress=False,
) -> FeatureExtractor:
    """
    raises:
      UnsupportedFormatError
      UnsupportedArchError
      UnsupportedOSError
    """
    if format_ not in (FORMAT_SC32, FORMAT_SC64):
        if not is_supported_format(path):
            raise UnsupportedFormatError()

        if not is_supported_arch(path):
            raise UnsupportedArchError()

        if os_ == OS_AUTO and not is_supported_os(path):
            raise UnsupportedOSError()

    if format_ == FORMAT_DOTNET:
        import capa.features.extractors.dnfile.extractor

        return capa.features.extractors.dnfile.extractor.DnfileFeatureExtractor(path)

    elif backend == BACKEND_BINJA:
        from capa.features.extractors.binja.find_binja_api import find_binja_path

        # When we are running as a standalone executable, we cannot directly import binaryninja
        # We need to fist find the binja API installation path and add it into sys.path
        if is_running_standalone():
            bn_api = find_binja_path()
            if os.path.exists(bn_api):
                sys.path.append(bn_api)

        try:
            from binaryninja import BinaryView, BinaryViewType
        except ImportError:
            raise RuntimeError(
                "Cannot import binaryninja module. Please install the Binary Ninja Python API first: "
                "https://docs.binary.ninja/dev/batch.html#install-the-api)."
            )

        import capa.features.extractors.binja.extractor

        with halo.Halo(text="analyzing program", spinner="simpleDots", stream=sys.stderr, enabled=not disable_progress):
            bv: BinaryView = BinaryViewType.get_view_of_file(path)
            if bv is None:
                raise RuntimeError(f"Binary Ninja cannot open file {path}")

        return capa.features.extractors.binja.extractor.BinjaFeatureExtractor(bv)

    # default to use vivisect backend
    else:
        import capa.features.extractors.viv.extractor

        with halo.Halo(text="analyzing program", spinner="simpleDots", stream=sys.stderr, enabled=not disable_progress):
            vw = get_workspace(path, format_, sigpaths)

            if should_save_workspace:
                logger.debug("saving workspace")
                try:
                    vw.saveWorkspace()
                except IOError:
                    # see #168 for discussion around how to handle non-writable directories
                    logger.info("source directory is not writable, won't save intermediate workspace")
            else:
                logger.debug("CAPA_SAVE_WORKSPACE unset, not saving workspace")

        return capa.features.extractors.viv.extractor.VivisectFeatureExtractor(vw, path, os_)


def get_file_extractors(sample: str, format_: str) -> List[FeatureExtractor]:
    file_extractors: List[FeatureExtractor] = list()

    if format_ == FORMAT_PE:
        file_extractors.append(capa.features.extractors.pefile.PefileFeatureExtractor(sample))

    elif format_ == FORMAT_DOTNET:
        file_extractors.append(capa.features.extractors.pefile.PefileFeatureExtractor(sample))
        file_extractors.append(capa.features.extractors.dnfile_.DnfileFeatureExtractor(sample))

    elif format_ == capa.features.extractors.common.FORMAT_ELF:
        file_extractors.append(capa.features.extractors.elffile.ElfFeatureExtractor(sample))

    return file_extractors


def is_nursery_rule_path(path: str) -> bool:
    """
    The nursery is a spot for rules that have not yet been fully polished.
    For example, they may not have references to public example of a technique.
    Yet, we still want to capture and report on their matches.
    The nursery is currently a subdirectory of the rules directory with that name.

    When nursery rules are loaded, their metadata section should be updated with:
      `nursery=True`.
    """
    return "nursery" in path


def collect_rule_file_paths(rule_paths: List[str]) -> List[str]:
    """
    collect all rule file paths, including those in subdirectories.
    """
    rule_file_paths = []
    for rule_path in rule_paths:
        if not os.path.exists(rule_path):
            raise IOError(f"rule path {rule_path} does not exist or cannot be accessed")

        if os.path.isfile(rule_path):
            rule_file_paths.append(rule_path)
        elif os.path.isdir(rule_path):
            logger.debug("reading rules from directory %s", rule_path)
            for root, _, files in os.walk(rule_path):
                if ".git" in root:
                    # the .github directory contains CI config in capa-rules
                    # this includes some .yml files
                    # these are not rules
                    # additionally, .git has files that are not .yml and generate the warning
                    # skip those too
                    continue
                for file in files:
                    if not file.endswith(".yml"):
                        if not (file.startswith(".git") or file.endswith((".git", ".md", ".txt"))):
                            # expect to see .git* files, readme.md, format.md, and maybe a .git directory
                            # other things maybe are rules, but are mis-named.
                            logger.warning("skipping non-.yml file: %s", file)
                        continue
                    rule_path = os.path.join(root, file)
                    rule_file_paths.append(rule_path)

    return rule_file_paths


# TypeAlias. note: using `foo: TypeAlias = bar` is Python 3.10+
RulePath = str


def on_load_rule_default(_path: RulePath, i: int, _total: int) -> None:
    return


def get_rules(
    rule_paths: List[RulePath],
    cache_dir=None,
    on_load_rule: Callable[[RulePath, int, int], None] = on_load_rule_default,
) -> RuleSet:
    """
    args:
      rule_paths: list of paths to rules files or directories containing rules files
      cache_dir: directory to use for caching rules, or will use the default detected cache directory if None
      on_load_rule: callback to invoke before a rule is loaded, use for progress or cancellation
    """
    if cache_dir is None:
        cache_dir = capa.rules.cache.get_default_cache_directory()

    # rule_paths may contain directory paths,
    # so search for file paths recursively.
    rule_file_paths = collect_rule_file_paths(rule_paths)

    # this list is parallel to `rule_file_paths`:
    # rule_file_paths[i] corresponds to rule_contents[i].
    rule_contents = []
    for file_path in rule_file_paths:
        with open(file_path, "rb") as f:
            rule_contents.append(f.read())

    ruleset = capa.rules.cache.load_cached_ruleset(cache_dir, rule_contents)
    if ruleset is not None:
        return ruleset

    rules = []  # type: List[Rule]

    total_rule_count = len(rule_file_paths)
    for i, (path, content) in enumerate(zip(rule_file_paths, rule_contents)):
        on_load_rule(path, i, total_rule_count)

        try:
            rule = capa.rules.Rule.from_yaml(content.decode("utf-8"))
        except capa.rules.InvalidRule:
            raise
        else:
            rule.meta["capa/path"] = path
            if is_nursery_rule_path(path):
                rule.meta["capa/nursery"] = True

            rules.append(rule)
            logger.debug("loaded rule: '%s' with scope: %s", rule.name, rule.scope)

    ruleset = capa.rules.RuleSet(rules)

    capa.rules.cache.cache_ruleset(cache_dir, ruleset)

    return ruleset


def get_signatures(sigs_path):
    if not os.path.exists(sigs_path):
        raise IOError(f"signatures path {sigs_path} does not exist or cannot be accessed")

    paths = []
    if os.path.isfile(sigs_path):
        paths.append(sigs_path)
    elif os.path.isdir(sigs_path):
        logger.debug("reading signatures from directory %s", os.path.abspath(os.path.normpath(sigs_path)))
        for root, _, files in os.walk(sigs_path):
            for file in files:
                if file.endswith((".pat", ".pat.gz", ".sig")):
                    sig_path = os.path.join(root, file)
                    paths.append(sig_path)

    # nicely normalize and format path so that debugging messages are clearer
    paths = [os.path.abspath(os.path.normpath(path)) for path in paths]

    # load signatures in deterministic order: the alphabetic sorting of filename.
    # this means that `0_sigs.pat` loads before `1_sigs.pat`.
    paths = sorted(paths, key=os.path.basename)

    for path in paths:
        logger.debug("found signature file: %s", path)

    return paths


def collect_metadata(
    argv: List[str],
    sample_path: str,
    format_: str,
    os_: str,
    rules_path: List[str],
    extractor: capa.features.extractors.base_extractor.FeatureExtractor,
) -> rdoc.Metadata:
    md5 = hashlib.md5()
    sha1 = hashlib.sha1()
    sha256 = hashlib.sha256()

    with open(sample_path, "rb") as f:
        buf = f.read()

    md5.update(buf)
    sha1.update(buf)
    sha256.update(buf)

    if rules_path != [RULES_PATH_DEFAULT_STRING]:
        rules_path = [os.path.abspath(os.path.normpath(r)) for r in rules_path]

    format_ = get_format(sample_path) if format_ == FORMAT_AUTO else format_
    arch = get_arch(sample_path)
    os_ = get_os(sample_path) if os_ == OS_AUTO else os_

    return rdoc.Metadata(
        timestamp=datetime.datetime.now(),
        version=capa.version.__version__,
        argv=tuple(argv) if argv else None,
        sample=rdoc.Sample(
            md5=md5.hexdigest(),
            sha1=sha1.hexdigest(),
            sha256=sha256.hexdigest(),
            path=os.path.normpath(sample_path),
        ),
        analysis=rdoc.Analysis(
            format=format_,
            arch=arch,
            os=os_,
            extractor=extractor.__class__.__name__,
            rules=tuple(rules_path),
            base_address=frz.Address.from_capa(extractor.get_base_address()),
            layout=rdoc.Layout(
                functions=tuple(),
                # this is updated after capabilities have been collected.
                # will look like:
                #
                # "functions": { 0x401000: { "matched_basic_blocks": [ 0x401000, 0x401005, ... ] }, ... }
            ),
            feature_counts=rdoc.FeatureCounts(file=0, functions=tuple()),
            library_functions=tuple(),
        ),
    )


def compute_layout(rules, extractor, capabilities) -> rdoc.Layout:
    """
    compute a metadata structure that links basic blocks
    to the functions in which they're found.

    only collect the basic blocks at which some rule matched.
    otherwise, we may pollute the json document with
    a large amount of un-referenced data.
    """
    functions_by_bb: Dict[Address, Address] = {}
    bbs_by_function: Dict[Address, List[Address]] = {}
    for f in extractor.get_functions():
        bbs_by_function[f.address] = []
        for bb in extractor.get_basic_blocks(f):
            functions_by_bb[bb.address] = f.address
            bbs_by_function[f.address].append(bb.address)

    matched_bbs = set()
    for rule_name, matches in capabilities.items():
        rule = rules[rule_name]
        if rule.meta.get("scope") == capa.rules.BASIC_BLOCK_SCOPE:
            for addr, _ in matches:
                assert addr in functions_by_bb
                matched_bbs.add(addr)

    layout = rdoc.Layout(
        functions=tuple(
            rdoc.FunctionLayout(
                address=frz.Address.from_capa(f),
                matched_basic_blocks=tuple(
                    rdoc.BasicBlockLayout(address=frz.Address.from_capa(bb)) for bb in bbs if bb in matched_bbs
                )  # this object is open to extension in the future,
                # such as with the function name, etc.
            )
            for f, bbs in bbs_by_function.items()
            if len([bb for bb in bbs if bb in matched_bbs]) > 0
        )
    )

    return layout


def install_common_args(parser, wanted=None):
    """
    register a common set of command line arguments for re-use by main & scripts.
    these are things like logging/coloring/etc.
    also enable callers to opt-in to common arguments, like specifying the input sample.

    this routine lets many script use the same language for cli arguments.
    see `handle_common_args` to do common configuration.

    args:
      parser (argparse.ArgumentParser): a parser to update in place, adding common arguments.
      wanted (Set[str]): collection of arguments to opt-into, including:
        - "sample": required positional argument to input file.
        - "format": flag to override file format.
        - "os": flag to override file operating system.
        - "backend": flag to override analysis backend.
        - "rules": flag to override path to capa rules.
        - "tag": flag to override/specify which rules to match.
    """
    if wanted is None:
        wanted = set()

    #
    # common arguments that all scripts will have
    #

    parser.add_argument("--version", action="version", version="%(prog)s {:s}".format(capa.version.__version__))
    parser.add_argument(
        "-v", "--verbose", action="store_true", help="enable verbose result document (no effect with --json)"
    )
    parser.add_argument(
        "-vv", "--vverbose", action="store_true", help="enable very verbose result document (no effect with --json)"
    )
    parser.add_argument("-d", "--debug", action="store_true", help="enable debugging output on STDERR")
    parser.add_argument("-q", "--quiet", action="store_true", help="disable all output but errors")
    parser.add_argument(
        "--color",
        type=str,
        choices=("auto", "always", "never"),
        default="auto",
        help="enable ANSI color codes in results, default: only during interactive session",
    )

    #
    # arguments that may be opted into:
    #
    #   - sample
    #   - format
    #   - os
    #   - rules
    #   - tag
    #

    if "sample" in wanted:
        parser.add_argument(
            "sample",
            type=str,
            help="path to sample to analyze",
        )

    if "format" in wanted:
        formats = [
            (FORMAT_AUTO, "(default) detect file type automatically"),
            (FORMAT_PE, "Windows PE file"),
            (FORMAT_DOTNET, ".NET PE file"),
            (FORMAT_ELF, "Executable and Linkable Format"),
            (FORMAT_SC32, "32-bit shellcode"),
            (FORMAT_SC64, "64-bit shellcode"),
            (FORMAT_FREEZE, "features previously frozen by capa"),
        ]
        format_help = ", ".join([f"{f[0]}: {f[1]}" for f in formats])
        parser.add_argument(
            "-f",
            "--format",
            choices=[f[0] for f in formats],
            default=FORMAT_AUTO,
            help=f"select sample format, {format_help}",
        )

    if "backend" in wanted:
        parser.add_argument(
            "-b",
            "--backend",
            type=str,
            help="select the backend to use",
            choices=(BACKEND_VIV, BACKEND_BINJA),
            default=BACKEND_VIV,
        )

    if "os" in wanted:
        oses = [
            (OS_AUTO, "detect OS automatically - default"),
            (OS_LINUX,),
            (OS_MACOS,),
            (OS_WINDOWS,),
        ]
        os_help = ", ".join([f"{o[0]} ({o[1]})" if len(o) == 2 else o[0] for o in oses])
        parser.add_argument(
            "--os",
            choices=[o[0] for o in oses],
            default=OS_AUTO,
            help=f"select sample OS: {os_help}",
        )

    if "rules" in wanted:
        parser.add_argument(
            "-r",
            "--rules",
            type=str,
            default=[RULES_PATH_DEFAULT_STRING],
            action="append",
            help="path to rule file or directory, use embedded rules by default",
        )

    if "signatures" in wanted:
        parser.add_argument(
            "-s",
            "--signatures",
            type=str,
            default=SIGNATURES_PATH_DEFAULT_STRING,
            help="path to .sig/.pat file or directory used to identify library functions, use embedded signatures by default",
        )

    if "tag" in wanted:
        parser.add_argument("-t", "--tag", type=str, help="filter on rule meta field values")


def handle_common_args(args):
    """
    handle the global config specified by `install_common_args`,
    such as configuring logging/coloring/etc.
    the following fields will be overwritten when present:
      - rules: file system path to rule files.
      - signatures: file system path to signature files.

    the following field may be added:
      - is_default_rules: if the default rules were used.

    args:
      args (argparse.Namespace): parsed arguments that included at least `install_common_args` args.
    """
    if args.quiet:
        logging.basicConfig(level=logging.WARNING)
        logging.getLogger().setLevel(logging.WARNING)
    elif args.debug:
        logging.basicConfig(level=logging.DEBUG)
        logging.getLogger().setLevel(logging.DEBUG)
    else:
        logging.basicConfig(level=logging.INFO)
        logging.getLogger().setLevel(logging.INFO)

    # disable vivisect-related logging, it's verbose and not relevant for capa users
    set_vivisect_log_level(logging.CRITICAL)

<<<<<<< HEAD
    # Since Python 3.8 cp65001 is an alias to utf_8, but not for Python < 3.8
    # TODO: remove this code when only supporting Python 3.8+
    # https://stackoverflow.com/a/3259271/87207
    import codecs

    codecs.register(lambda name: codecs.lookup("utf-8") if name == "cp65001" else None)

    if isinstance(sys.stdout, io.TextIOWrapper) or hasattr(sys.stdout, "reconfigure"):
        # from sys.stdout type hint:
        #
        # TextIO is used instead of more specific types for the standard streams,
        # since they are often monkeypatched at runtime. At startup, the objects
        # are initialized to instances of TextIOWrapper.
        #
        # To use methods from TextIOWrapper, use an isinstance check to ensure that
        # the streams have not been overridden:
        #
        # if isinstance(sys.stdout, io.TextIOWrapper):
        #    sys.stdout.reconfigure(...)
        sys.stdout.reconfigure(encoding="utf-8")
    colorama.just_fix_windows_console()

=======
>>>>>>> 26998efe
    if args.color == "always":
        colorama.init(strip=False)
    elif args.color == "auto":
        # colorama will detect:
        #  - when on Windows console, and fixup coloring, and
        #  - when not an interactive session, and disable coloring
        # renderers should use coloring and assume it will be stripped out if necessary.
        colorama.init()
    elif args.color == "never":
        colorama.init(strip=True)
    else:
        raise RuntimeError("unexpected --color value: " + args.color)

    if hasattr(args, "rules"):
        rules_paths: List[str] = []

        if args.rules == [RULES_PATH_DEFAULT_STRING]:
            logger.debug("-" * 80)
            logger.debug(" Using default embedded rules.")
            logger.debug(" To provide your own rules, use the form `capa.exe -r ./path/to/rules/  /path/to/mal.exe`.")
            logger.debug(" You can see the current default rule set here:")
            logger.debug("     https://github.com/mandiant/capa-rules")
            logger.debug("-" * 80)

            default_rule_path = os.path.join(get_default_root(), "rules")

            if not os.path.exists(default_rule_path):
                # when a users installs capa via pip,
                # this pulls down just the source code - not the default rules.
                # i'm not sure the default rules should even be written to the library directory,
                # so in this case, we require the user to use -r to specify the rule directory.
                logger.error("default embedded rules not found! (maybe you installed capa as a library?)")
                logger.error("provide your own rule set via the `-r` option.")
                return E_MISSING_RULES

            rules_paths.append(default_rule_path)
            args.is_default_rules = True
        else:
            rules_paths = args.rules

            if RULES_PATH_DEFAULT_STRING in rules_paths:
                rules_paths.remove(RULES_PATH_DEFAULT_STRING)

            for rule_path in rules_paths:
                logger.debug("using rules path: %s", rule_path)

            args.is_default_rules = False

        args.rules = rules_paths

    if hasattr(args, "signatures"):
        if args.signatures == SIGNATURES_PATH_DEFAULT_STRING:
            logger.debug("-" * 80)
            logger.debug(" Using default embedded signatures.")
            logger.debug(
                " To provide your own signatures, use the form `capa.exe --signature ./path/to/signatures/  /path/to/mal.exe`."
            )
            logger.debug("-" * 80)

            sigs_path = os.path.join(get_default_root(), "sigs")
            if not os.path.exists(sigs_path):
                logger.error(
                    "Using default signature path, but it doesn't exist. "
                    "Please install the signatures first: "
                    "https://github.com/mandiant/capa/blob/master/doc/installation.md#method-2-using-capa-as-a-python-library."
                )
                raise IOError(f"signatures path {sigs_path} does not exist or cannot be accessed")
        else:
            sigs_path = args.signatures
            logger.debug("using signatures path: %s", sigs_path)

        args.signatures = sigs_path


def main(argv=None):
    if sys.version_info < (3, 8):
        raise UnsupportedRuntimeError("This version of capa can only be used with Python 3.8+")

    if argv is None:
        argv = sys.argv[1:]

    desc = "The FLARE team's open-source tool to identify capabilities in executable files."
    epilog = textwrap.dedent(
        """
        By default, capa uses a default set of embedded rules.
        You can see the rule set here:
          https://github.com/mandiant/capa-rules

        To provide your own rule set, use the `-r` flag:
          capa  --rules /path/to/rules  suspicious.exe
          capa  -r      /path/to/rules  suspicious.exe

        examples:
          identify capabilities in a binary
            capa suspicious.exe

          identify capabilities in 32-bit shellcode, see `-f` for all supported formats
            capa -f sc32 shellcode.bin

          report match locations
            capa -v suspicious.exe

          report all feature match details
            capa -vv suspicious.exe

          filter rules by meta fields, e.g. rule name or namespace
            capa -t "create TCP socket" suspicious.exe
         """
    )

    parser = argparse.ArgumentParser(
        description=desc, epilog=epilog, formatter_class=argparse.RawDescriptionHelpFormatter
    )
    install_common_args(parser, {"sample", "format", "backend", "os", "signatures", "rules", "tag"})
    parser.add_argument("-j", "--json", action="store_true", help="emit JSON instead of text")
    args = parser.parse_args(args=argv)
    ret = handle_common_args(args)
    if ret is not None and ret != 0:
        return ret

    try:
        _ = get_file_taste(args.sample)
    except IOError as e:
        # per our research there's not a programmatic way to render the IOError with non-ASCII filename unless we
        # handle the IOError separately and reach into the args
        logger.error("%s", e.args[0])
        return E_MISSING_FILE

    format_ = args.format
    if format_ == FORMAT_AUTO:
        try:
            format_ = get_auto_format(args.sample)
        except PEFormatError as e:
            logger.error("Input file '%s' is not a valid PE file: %s", args.sample, str(e))
            return E_CORRUPT_FILE
        except UnsupportedFormatError:
            log_unsupported_format_error()
            return E_INVALID_FILE_TYPE

    try:
        if is_running_standalone() and args.is_default_rules:
            cache_dir = os.path.join(get_default_root(), "cache")
        else:
            cache_dir = capa.rules.cache.get_default_cache_directory()

        rules = get_rules(args.rules, cache_dir=cache_dir)

        logger.debug(
            "successfully loaded %s rules",
            # during the load of the RuleSet, we extract subscope statements into their own rules
            # that are subsequently `match`ed upon. this inflates the total rule count.
            # so, filter out the subscope rules when reporting total number of loaded rules.
            len(list(filter(lambda r: not r.is_subscope_rule(), rules.rules.values()))),
        )
        if args.tag:
            rules = rules.filter_rules_by_meta(args.tag)
            logger.debug("selected %d rules", len(rules))
            for i, r in enumerate(rules.rules, 1):
                # TODO don't display subscope rules?
                logger.debug(" %d. %s", i, r)
    except (IOError, capa.rules.InvalidRule, capa.rules.InvalidRuleSet) as e:
        logger.error("%s", str(e))
        logger.error(
            "Make sure your file directory contains properly formatted capa rules. You can download the standard "
            "collection of capa rules from https://github.com/mandiant/capa-rules/releases."
        )
        logger.error(
            "Please ensure you're using the rules that correspond to your major version of capa (%s)",
            capa.version.get_major_version(),
        )
        logger.error(
            "Or, for more details, see the rule set documentation here: %s",
            "https://github.com/mandiant/capa/blob/master/doc/rules.md",
        )
        return E_INVALID_RULE

    # file feature extractors are pretty lightweight: they don't do any code analysis.
    # so we can fairly quickly determine if the given file has "pure" file-scope rules
    # that indicate a limitation (like "file is packed based on section names")
    # and avoid doing a full code analysis on difficult/impossible binaries.
    #
    # this pass can inspect multiple file extractors, e.g., dotnet and pe to identify
    # various limitations
    try:
        file_extractors = get_file_extractors(args.sample, format_)
    except PEFormatError as e:
        logger.error("Input file '%s' is not a valid PE file: %s", args.sample, str(e))
        return E_CORRUPT_FILE
    except (ELFError, OverflowError) as e:
        logger.error("Input file '%s' is not a valid ELF file: %s", args.sample, str(e))
        return E_CORRUPT_FILE

    for file_extractor in file_extractors:
        try:
            pure_file_capabilities, _ = find_file_capabilities(rules, file_extractor, {})
        except PEFormatError as e:
            logger.error("Input file '%s' is not a valid PE file: %s", args.sample, str(e))
            return E_CORRUPT_FILE
        except (ELFError, OverflowError) as e:
            logger.error("Input file '%s' is not a valid ELF file: %s", args.sample, str(e))
            return E_CORRUPT_FILE

        # file limitations that rely on non-file scope won't be detected here.
        # nor on FunctionName features, because pefile doesn't support this.
        if has_file_limitation(rules, pure_file_capabilities):
            # bail if capa encountered file limitation e.g. a packed binary
            # do show the output in verbose mode, though.
            if not (args.verbose or args.vverbose or args.json):
                logger.debug("file limitation short circuit, won't analyze fully.")
                return E_FILE_LIMITATION

    meta: rdoc.Metadata
    capabilities: MatchResults
    counts: Dict[str, Any]

    if format_ == FORMAT_RESULT:
        # result document directly parses into meta, capabilities
        result_doc = capa.render.result_document.ResultDocument.parse_file(args.sample)
        meta, capabilities = result_doc.to_capa()

    else:
        # all other formats we must create an extractor
        # and use that to extract meta and capabilities

        if format_ == FORMAT_FREEZE:
            # freeze format deserializes directly into an extractor
            with open(args.sample, "rb") as f:
                extractor = frz.load(f.read())
        else:
            # all other formats we must create an extractor,
            # such as viv, binary ninja, etc. workspaces
            # and use those for extracting.

            try:
                if format_ == FORMAT_PE:
                    sig_paths = get_signatures(args.signatures)
                else:
                    sig_paths = []
                    logger.debug("skipping library code matching: only have native PE signatures")
            except IOError as e:
                logger.error("%s", str(e))
                return E_INVALID_SIG

            should_save_workspace = os.environ.get("CAPA_SAVE_WORKSPACE") not in ("0", "no", "NO", "n", None)

            try:
                extractor = get_extractor(
                    args.sample,
                    format_,
                    args.os,
                    args.backend,
                    sig_paths,
                    should_save_workspace,
                    disable_progress=args.quiet,
                )
            except UnsupportedFormatError:
                log_unsupported_format_error()
                return E_INVALID_FILE_TYPE
            except UnsupportedArchError:
                log_unsupported_arch_error()
                return E_INVALID_FILE_ARCH
            except UnsupportedOSError:
                log_unsupported_os_error()
                return E_INVALID_FILE_OS

        meta = collect_metadata(argv, args.sample, args.format, args.os, args.rules, extractor)

        capabilities, counts = find_capabilities(rules, extractor, disable_progress=args.quiet)

        meta.analysis.feature_counts = counts["feature_counts"]
        meta.analysis.library_functions = counts["library_functions"]
        meta.analysis.layout = compute_layout(rules, extractor, capabilities)

        if has_file_limitation(rules, capabilities):
            # bail if capa encountered file limitation e.g. a packed binary
            # do show the output in verbose mode, though.
            if not (args.verbose or args.vverbose or args.json):
                return E_FILE_LIMITATION
    if args.json:
        print(capa.render.json.render(meta, rules, capabilities))
    elif args.vverbose:
        print(capa.render.vverbose.render(meta, rules, capabilities))
    elif args.verbose:
        print(capa.render.verbose.render(meta, rules, capabilities))
    else:
        print(capa.render.default.render(meta, rules, capabilities))
    colorama.deinit()

    logger.debug("done.")

    return 0


def ida_main():
    import capa.rules
    import capa.ida.helpers
    import capa.render.default
    import capa.features.extractors.ida.extractor

    logging.basicConfig(level=logging.INFO)
    logging.getLogger().setLevel(logging.INFO)

    if not capa.ida.helpers.is_supported_ida_version():
        return E_UNSUPPORTED_IDA_VERSION

    if not capa.ida.helpers.is_supported_file_type():
        return E_INVALID_FILE_TYPE

    logger.debug("-" * 80)
    logger.debug(" Using default embedded rules.")
    logger.debug(" ")
    logger.debug(" You can see the current default rule set here:")
    logger.debug("     https://github.com/mandiant/capa-rules")
    logger.debug("-" * 80)

    rules_path = os.path.join(get_default_root(), "rules")
    logger.debug("rule path: %s", rules_path)
    rules = get_rules([rules_path])

    meta = capa.ida.helpers.collect_metadata([rules_path])

    capabilities, counts = find_capabilities(rules, capa.features.extractors.ida.extractor.IdaFeatureExtractor())

    meta.analysis.feature_counts = counts["feature_counts"]
    meta.analysis.library_functions = counts["library_functions"]

    if has_file_limitation(rules, capabilities, is_standalone=False):
        capa.ida.helpers.inform_user_ida_ui("capa encountered warnings during analysis")

    colorama.init(strip=True)
    print(capa.render.default.render(meta, rules, capabilities))


def is_runtime_ida():
    try:
        import idc
    except ImportError:
        return False
    else:
        return True


if __name__ == "__main__":
    if is_runtime_ida():
        ida_main()
    else:
        sys.exit(main())<|MERGE_RESOLUTION|>--- conflicted
+++ resolved
@@ -991,14 +991,6 @@
     # disable vivisect-related logging, it's verbose and not relevant for capa users
     set_vivisect_log_level(logging.CRITICAL)
 
-<<<<<<< HEAD
-    # Since Python 3.8 cp65001 is an alias to utf_8, but not for Python < 3.8
-    # TODO: remove this code when only supporting Python 3.8+
-    # https://stackoverflow.com/a/3259271/87207
-    import codecs
-
-    codecs.register(lambda name: codecs.lookup("utf-8") if name == "cp65001" else None)
-
     if isinstance(sys.stdout, io.TextIOWrapper) or hasattr(sys.stdout, "reconfigure"):
         # from sys.stdout type hint:
         #
@@ -1014,8 +1006,6 @@
         sys.stdout.reconfigure(encoding="utf-8")
     colorama.just_fix_windows_console()
 
-=======
->>>>>>> 26998efe
     if args.color == "always":
         colorama.init(strip=False)
     elif args.color == "auto":
