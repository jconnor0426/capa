# Copyright (C) 2020 Mandiant, Inc. All Rights Reserved.
# Licensed under the Apache License, Version 2.0 (the "License");
#  you may not use this file except in compliance with the License.
# You may obtain a copy of the License at: [package root]/LICENSE.txt
# Unless required by applicable law or agreed to in writing, software distributed under the License
#  is distributed on an "AS IS" BASIS, WITHOUT WARRANTIES OR CONDITIONS OF ANY KIND, either express or implied.
# See the License for the specific language governing permissions and limitations under the License.

import os

import setuptools

requirements = [
    "tqdm==4.65.0",
    "pyyaml==6.0",
    "tabulate==0.9.0",
    "colorama==0.4.5",
    "termcolor==2.2.0",
    "wcwidth==0.2.6",
    "ida-settings==2.1.0",
    "viv-utils[flirt]==0.7.7",
    "halo==0.0.31",
    "networkx==2.5.1",  # newer versions no longer support py3.7.
    "ruamel.yaml==0.17.21",
    "vivisect==1.0.8",
    "pefile==2022.5.30",
    "pyelftools==0.29",
    "dnfile==0.13.0",
    "dncil==1.0.2",
    "pydantic==1.10.7",
    "protobuf==4.22.1",
]

# this sets __version__
# via: http://stackoverflow.com/a/7071358/87207
# and: http://stackoverflow.com/a/2073599/87207
with open(os.path.join("capa", "version.py"), "r") as f:
    exec(f.read())


# via: https://packaging.python.org/guides/making-a-pypi-friendly-readme/
this_directory = os.path.abspath(os.path.dirname(__file__))
with open(os.path.join(this_directory, "README.md"), "r") as f:
    long_description = f.read()


setuptools.setup(
    name="flare-capa",
    version=__version__,
    description="The FLARE team's open-source tool to identify capabilities in executable files.",
    long_description=long_description,
    long_description_content_type="text/markdown",
    author="Willi Ballenthin, Moritz Raabe",
    author_email="william.ballenthin@mandiant.com, moritz.raabe@mandiant.com",
    url="https://www.github.com/mandiant/capa",
    project_urls={
        "Documentation": "https://github.com/mandiant/capa/tree/master/doc",
        "Rules": "https://github.com/mandiant/capa-rules",
        "Rules Documentation": "https://github.com/mandiant/capa-rules/tree/master/doc",
    },
    packages=setuptools.find_packages(exclude=["tests"]),
    package_dir={"capa": "capa"},
    entry_points={
        "console_scripts": [
            "capa=capa.main:main",
        ]
    },
    include_package_data=True,
    install_requires=requirements,
    extras_require={
        "dev": [
            "pytest==7.1.3",
            "pytest-sugar==0.9.4",
            "pytest-instafail==0.5.0",
            "pytest-cov==4.0.0",
            "pycodestyle==2.10.0",
<<<<<<< HEAD
            "ruff==0.0.259",
=======
>>>>>>> d46cf5b5
            "black==23.3.0",
            "isort==5.11.4",
            "mypy==1.1.1",
            "psutil==5.9.2",
            "stix2==3.0.1",
            "requests==2.28.0",
            "mypy-protobuf==3.4.0",
            # type stubs for mypy
            "types-backports==0.1.3",
            "types-colorama==0.4.15",
            "types-PyYAML==6.0.8",
            "types-tabulate==0.9.0.1",
            "types-termcolor==1.1.4",
            "types-psutil==5.8.23",
            "types_requests==2.28.1",
            "types-protobuf==4.22.0.1",
        ],
        "build": [
            "pyinstaller==5.9.0",
        ],
    },
    zip_safe=False,
    keywords="capa malware analysis capability detection FLARE",
    classifiers=[
        "Development Status :: 5 - Production/Stable",
        "Intended Audience :: Developers",
        "Intended Audience :: Information Technology",
        "License :: OSI Approved :: Apache Software License",
        "Natural Language :: English",
        "Programming Language :: Python :: 3",
        "Topic :: Security",
    ],
    python_requires=">=3.7",
)<|MERGE_RESOLUTION|>--- conflicted
+++ resolved
@@ -74,10 +74,7 @@
             "pytest-instafail==0.5.0",
             "pytest-cov==4.0.0",
             "pycodestyle==2.10.0",
-<<<<<<< HEAD
             "ruff==0.0.259",
-=======
->>>>>>> d46cf5b5
             "black==23.3.0",
             "isort==5.11.4",
             "mypy==1.1.1",
